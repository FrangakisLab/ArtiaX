# vim: set expandtab shiftwidth=4 softtabstop=4:

# General
from functools import partial

# ChimeraX
from chimerax.core.tools import ToolInstance
from chimerax.ui import MainToolWindow

# Qt
from PyQt5.QtCore import Qt
from PyQt5.QtGui import QFont, QKeySequence
from PyQt5.QtWidgets import (
    QAction,
    QAction,
    QFileDialog,
    QGroupBox,
    QHBoxLayout,
    QMenu,
    QMenuBar,
    QPushButton,
    QShortcut,
    QVBoxLayout,
)

# This package
<<<<<<< HEAD
from .ArtiaX import ArtiaX, TOMOGRAM_ADD, TOMOGRAM_DEL, PARTICLES_ADD, PARTICLES_DEL, GEOMODEL_ADD, GEOMODEL_DEL
=======
from .ArtiaX import (
    ArtiaX,
    TOMOGRAM_ADD,
    TOMOGRAM_DEL,
    PARTICLES_ADD,
    PARTICLES_DEL,
    SEL_PARTLIST_CHANGED,
    SEL_TOMO_CHANGED,
    OPTIONS_TOMO_CHANGED,
    OPTIONS_PARTLIST_CHANGED
)

>>>>>>> 87cec051
from .options_window import OptionsWindow
from .io import get_partlist_formats

class ArtiaXUI(ToolInstance):

    # Does this instance persist when session closes
    SESSION_ENDURING = False
    # We do save/restore in sessions
    SESSION_SAVE = True
    # Let ChimeraX know about our help page
    help = "help:user/tools/tutorial.html"

# ==============================================================================
# Instance Initialization ======================================================
# ==============================================================================

    def __init__(self, session, tool_name):
        # 'session'     - chimerax.core.session.Session instance
        # 'tool_name'   - string

        # Initialize base class
        super().__init__(session, tool_name)

        # Display Name
        self.display_name = "ArtiaX"

        # Set the font
        self.font = QFont("Arial", 7)

        # UI
        self.tool_window = MainToolWindow(self, close_destroys=False)

        # Connect the shortcurts to functions in the options window
        #self.define_shortcuts(session)

        # Base Model if it doesn't exist yet
        if not hasattr(session, 'ArtiaX'):
            session.ArtiaX = ArtiaX(self)

<<<<<<< HEAD
        session.ArtiaX.triggers.add_handler(TOMOGRAM_ADD, self._update_tomo_table)
        session.ArtiaX.triggers.add_handler(TOMOGRAM_DEL, self._update_tomo_table)
        session.ArtiaX.triggers.add_handler(PARTICLES_ADD, self._update_partlist_table)
        session.ArtiaX.triggers.add_handler(PARTICLES_DEL, self._update_partlist_table)
        session.ArtiaX.triggers.add_handler(GEOMODEL_ADD, self._update_geomodel_table)
        session.ArtiaX.triggers.add_handler(GEOMODEL_DEL, self._update_geomodel_table)
=======
        artia = session.ArtiaX

        # Trigger callbacks
        artia.triggers.add_handler(TOMOGRAM_ADD, self._update_tomo_table)
        artia.triggers.add_handler(TOMOGRAM_DEL, self._update_tomo_table)
        artia.triggers.add_handler(PARTICLES_ADD, self._update_partlist_table)
        artia.triggers.add_handler(PARTICLES_DEL, self._update_partlist_table)

        artia.triggers.add_handler(OPTIONS_TOMO_CHANGED, self._update_tomo_options)
        artia.triggers.add_handler(OPTIONS_PARTLIST_CHANGED, self._update_partlist_options)
        artia.triggers.add_handler(SEL_TOMO_CHANGED, self._update_tomo_selection)
        artia.triggers.add_handler(SEL_PARTLIST_CHANGED, self._update_partlist_selection)
>>>>>>> 87cec051

        self._build_ui()
        self._build_options_window(tool_name)
        self._connect_ui()

# ==============================================================================
# Interface construction =======================================================
# ==============================================================================

    def _build_ui(self):

        # Volume open dialog
        caption = 'Choose a volume.'
        self.volume_open_dialog = QFileDialog(caption=caption)
        self.volume_open_dialog.setFileMode(QFileDialog.ExistingFiles)
        self.volume_open_dialog.setNameFilters(["Volume (*.em *.mrc *.mrcs *.rec *.map *.hdf)"])
        self.volume_open_dialog.setAcceptMode(QFileDialog.AcceptOpen)

        # Particle list open dialog
        fmts = get_partlist_formats(self.session)
        self.partlist_filters = {}
        for fmt in fmts:
            self.partlist_filters[self.session.data_formats.qt_file_filter(fmt)] = fmt.name

        caption = 'Choose a particle list.'
        self.particle_open_dialog = QFileDialog(caption=caption)
        self.particle_open_dialog.setFileMode(QFileDialog.ExistingFiles)
        self.particle_open_dialog.setNameFilters(list(self.partlist_filters.keys()))
        self.particle_open_dialog.setAcceptMode(QFileDialog.AcceptOpen)

        caption = 'Choose a name to save the particle list.'
        self.particle_save_dialog = QFileDialog(caption=caption)
        self.particle_save_dialog.setFileMode(QFileDialog.AnyFile)
        self.particle_save_dialog.setNameFilters(list(self.partlist_filters.keys()))
        self.particle_save_dialog.setAcceptMode(QFileDialog.AcceptSave)

        # Build the menu bar
        #self._build_menubar()

        # Prepare some widgets that are used later
        self._build_table_widgets()

        # Prepare main window widgets
        self._build_main_ui()

        # Build the actual GUI
        layout = QVBoxLayout()
        #layout.addLayout(self.menu_bar_widget)
        #layout.addWidget(self.menu_bar_widget)
        layout.addWidget(self.group_tomo)
        layout.addWidget(self.group_partlist)

        # Set the layout
        self.tool_window.ui_area.setLayout(layout)

        # Show the window on the user-preferred side of the
        # ChimeraX main window
        self.tool_window.manage("left")


# ==============================================================================
# Set shortcuts =============================================
# ==============================================================================

    def _define_shortcuts(self, session):
        # Define the shortcuts
        self.jump_1_forwards = QShortcut(QKeySequence(Qt.Key_F4), self.options_window.group_slices_next_1)
        self.jump_10_forwards = QShortcut(QKeySequence(Qt.Key_F8), self.options_window.group_slices_next_10)
        self.jump_1_backwards = QShortcut(QKeySequence(Qt.Key_F3), self.options_window.group_slices_previous_1)
        self.jump_10_backwards = QShortcut(QKeySequence(Qt.Key_F7), self.options_window.group_slices_previous_10)
        # Connect actions to functions
        # self.jump_1_forwards.activated.connect(partial(self.skip_planes, session, 1))
        # self.jump_10_forwards.activated.connect(partial(self.skip_planes, session, 10))
        # self.jump_1_backwards.activated.connect(partial(self.skip_planes, session, -1))
        # self.jump_10_backwards.activated.connect(partial(self.skip_planes, session, -10))


# ==============================================================================
# Prepare GUI functions ========================================================
# ==============================================================================

    def _build_menubar(self):
        # Use a QHBoxLayout for the menu bar
        self.menu_bar_widget = QHBoxLayout()

        # Define all the buttons and connect them to corresponding function
        self.menu_open_tomogram = QAction("Open Tomogram")
        self.menu_open_parts = QAction("Load Particle List")
        self.menu_save_parts = QAction("Save Particle List")

        # Prepare the file menu
        self.menu = QMenu("&File")
        self.menu.addAction(self.menu_open_tomogram)
        self.menu.addSeparator()
        self.menu.addAction(self.menu_open_parts)
        self.menu.addAction(self.menu_save_parts)

        # Add to the actual menu
        self.menu_bar = QMenuBar()
        self.menu_bar.addMenu(self.menu)
        # Add the menu bar to the widget
        self.menu_bar_widget.addWidget(self.menu_bar)

# ++++++++++++++++++++++++++++++++++++++++++++++++++++++++++++++++++++++++++++++

    def _build_table_widgets(self):
        """Build the two table widgets."""
        artia = self.session.ArtiaX

        from .widgets import ManagerTableWidget

        # A display table for the tomograms
        self.table_tomo = ManagerTableWidget(self.session,
                                             artia.tomograms,
                                             self._show_tomo,
                                             self._show_tomo_options)

        # A display table for the motivelists
        self.table_part = ManagerTableWidget(self.session,
                                             artia.partlists,
                                             self._show_partlist,
                                             self._show_partlist_options)

# ++++++++++++++++++++++++++++++++++++++++++++++++++++++++++++++++++++++++++++++

    def _build_main_ui(self):
        '''Add the table widgets and some buttons the the main layout.'''

        ##### Group Box "Tomograms" #####
        self.group_tomo = QGroupBox("Tomograms -- Selected: ")
        self.group_tomo.setFont(self.font)
        # Group Box Layout
        group_tomo_layout = QVBoxLayout()

        # Contents
        self.group_tomo_open_button = QPushButton("Open tomogram ...")
        self.group_tomo_close_button = QPushButton("Close selected tomogram")

        group_tomo_layout.addWidget(self.group_tomo_open_button)
        group_tomo_layout.addWidget(self.table_tomo)
        group_tomo_layout.addWidget(self.group_tomo_close_button)

        # Add layout to the group
        self.group_tomo.setLayout(group_tomo_layout)
        ##### Group Box "Tomograms" #####

        ##### Group Box "Particle Lists" #####
        self.group_partlist = QGroupBox("Particle Lists -- Selected: ")
        self.group_partlist.setFont(self.font)
        # Group Box Layout
        group_partlist_layout = QVBoxLayout()

        # Contents
        group_partlist_button2_layout = QHBoxLayout()
        self.group_partlist_open_button = QPushButton("Open List ...")
        self.group_partlist_save_button = QPushButton("Save List ...")

        group_partlist_button2_layout.addWidget(self.group_partlist_open_button)
        group_partlist_button2_layout.addWidget(self.group_partlist_save_button)

        group_partlist_button_layout = QHBoxLayout()
        self.group_partlist_create_button = QPushButton("Create new particle list")
        self.group_partlist_close_button = QPushButton("Close selected particle list")

        group_partlist_button_layout.addWidget(self.group_partlist_create_button)
        group_partlist_button_layout.addWidget(self.group_partlist_close_button)

        # Add button layout to group layout
        group_partlist_layout.addLayout(group_partlist_button2_layout)
        group_partlist_layout.addWidget(self.table_part)
        group_partlist_layout.addLayout(group_partlist_button_layout)
        # Add layout to the group
        self.group_partlist.setLayout(group_partlist_layout)
        ##### Group Box "Particle Lists" #####


    def _connect_ui(self):
        self._connect_tomo_ui()
        self._connect_part_ui()

    def _connect_tomo_ui(self):
        ui = self
        ow = self.ow
        artia = self.session.ArtiaX

        # Tomo table
        ui.table_tomo.itemClicked.connect(self._tomo_table_selected)
        ui.table_tomo.itemChanged.connect(self._tomo_table_name_changed)

        ui.group_tomo_open_button.clicked.connect(self._open_volume)
        ui.group_tomo_close_button.clicked.connect(self._close_volume)


    def _connect_part_ui(self):
        ui = self
        ow = self.ow
        artia = self.session.ArtiaX

        # Partlist table
        ui.table_part.itemClicked.connect(self._partlist_table_selected)
        ui.table_part.itemChanged.connect(self._partlist_table_name_changed)

        ui.group_partlist_open_button.clicked.connect(self._open_partlist)
        ui.group_partlist_save_button.clicked.connect(self._save_partlist)

        ui.group_partlist_create_button.clicked.connect(self._create_partlist)
        ui.group_partlist_close_button.clicked.connect(self._close_partlist)

# ==============================================================================
# Menu Bar Functions ===========================================================
# ==============================================================================

    def _open_volume(self):
        artia = self.session.ArtiaX

        file = self._choose_volume()

        if file is not None and len(file):
            artia.open_tomogram(file[0])

    def _choose_volume(self):
        if self.volume_open_dialog.exec():
            return self.volume_open_dialog.selectedFiles()

    def _open_partlist(self):
        artia = self.session.ArtiaX

        file, format = self._choose_partlist()

        if file is not None and len(file):
            fmt_name = self.partlist_filters[format]
            artia.open_partlist(file[0], fmt_name)

    def _choose_partlist(self):
        if self.particle_open_dialog.exec():
            return self.particle_open_dialog.selectedFiles(), self.particle_open_dialog.selectedNameFilter()
        else:
            return None, None

    def _create_partlist(self):
        artia = self.session.ArtiaX
        artia.create_partlist()

    def _save_partlist(self):
        artia = self.session.ArtiaX

        file, format = self._choose_partlist_save()

        if file is not None and len(file):
            fmt_name = self.partlist_filters[format]
            artia.save_partlist(artia.selected_partlist, file[0], fmt_name)

    def _choose_partlist_save(self):
        if self.particle_save_dialog.exec():
            return self.particle_save_dialog.selectedFiles(), self.particle_save_dialog.selectedNameFilter()
        else:
            return None, None

    def _close_volume(self):
        artia = self.session.ArtiaX

        if artia.selected_tomogram is None or artia.tomograms.count == 0:
            return

        artia.close_tomogram(artia.selected_tomogram)

    def _close_partlist(self):
        artia = self.session.ArtiaX

        if artia.selected_partlist is None or artia.partlists.count == 0:
            return

        artia.close_partlist(artia.selected_partlist)

# ==============================================================================
# Table Functions ==============================================================
# ==============================================================================

    # Callback for triggers TOMOGRAM_ADD, TOMOGRAM_DEL
    def _update_tomo_table(self, name=None, data=None):
        artia = self.session.ArtiaX
        self.table_tomo.update_table(artia.options_tomogram)
        self.table_tomo.update_selection(artia.selected_tomogram)
        self.table_tomo.update_options(artia.options_tomogram)

    # Callback for triggers PARTICLES_ADD, PARTICLES_DEL
    def _update_partlist_table(self, name=None, data=None):
        artia = self.session.ArtiaX
        self.table_part.update_table(self.session.ArtiaX.options_partlist)
        self.table_part.update_selection(artia.selected_partlist)
        self.table_part.update_options(artia.options_partlist)

    # Callback for trigger SEL_TOMO_CHANGED
    def _update_tomo_selection(self, name=None, data=None):
        self.table_tomo.update_selection(data)

        artia = self.session.ArtiaX
        if data is None:
            text = "Tomograms -- Selected: "
            self.group_tomo.setTitle(text)
        else:
            text = "Tomograms -- Selected: #{}".format(artia.tomograms.get(data).id_string)
            self.group_tomo.setTitle(text)

    # Callback for trigger SEL_PARTLIST_CHANGED
    def _update_partlist_selection(self, name=None, data=None):
        self.table_part.update_selection(data)

        artia = self.session.ArtiaX
        if data is None:
            text = "Particle Lists -- Selected: "
            self.group_partlist.setTitle(text)
        else:
            text = "Particle Lists -- Selected: #{}".format(artia.partlists.get(data).id_string)
            self.group_partlist.setTitle(text)

    # Callback for trigger OPTIONS_TOMO_CHANGED
    def _update_tomo_options(self, name=None, data=None):
        self.table_tomo.update_options(data)

    # Callback for trigger OPTIONS_PARTLIST_CHANGED
    def _update_partlist_options(self, name=None, data=None):
        self.table_part.update_options(data)

    def _update_geomodel_table(self, name=None, data=None):
        #TODO fix this once the table exists
        pass

    def _tomo_table_selected(self, item):
        artia = self.session.ArtiaX

        if item is not None:
            artia.selected_tomogram = artia.tomograms.get_id(item.row())

    def _tomo_table_name_changed(self, item):
        artia = self.session.ArtiaX
        if (item is not None) and (item.column() == 1):
            name = item.text()
            row = item.row()
            artia.tomograms.set_name(row, name)

    def _show_tomo(self, idx, state):
        artia = self.session.ArtiaX
        artia.selected_tomogram = artia.tomograms.get_id(idx)

        if state == Qt.Checked:
            artia.show_tomogram(idx)
        elif state == Qt.Unchecked:
            artia.hide_tomogram(idx)

    def _show_tomo_options(self, idx, state):
        artia = self.session.ArtiaX

        if state:
            artia.options_tomogram = artia.tomograms.get_id(idx)

        #if state:
        #    self.ow._show_tab("tomogram")

    def _partlist_table_selected(self, item):
        artia = self.session.ArtiaX

        if item is not None:
            artia.selected_partlist = artia.partlists.get_id(item.row())

    def _partlist_table_name_changed(self, item):
        artia = self.session.ArtiaX
        if (item is not None) and (item.column() == 1):
            name = item.text()
            row = item.row()
            artia.partlists.set_name(row, name)

    def _show_partlist(self, idx, state):
        artia = self.session.ArtiaX
        artia.selected_partlist = artia.partlists.get_id(idx)

        if state == Qt.Checked:
            artia.show_partlist(idx)
        elif state == Qt.Unchecked:
            artia.hide_partlist(idx)

    def _show_partlist_options(self, idx, state):
        artia = self.session.ArtiaX

        if state:
            artia.options_partlist = artia.partlists.get_id(idx)

        #if state:
        #    self.ow._show_tab("partlist")

# ==============================================================================
# Shortcut Functions ===========================================================
# ==============================================================================

# The following 4 jump functions only work if a tomogram is selected
    def jump_1_forwards_pressed(self, session):
        print("Yes, the shortcut worked.")


    def jump_10_forwards_pressed(self, session):
        print("Yes, the shortcut worked.")


    def jump_1_backwards_pressed(self, session):
        print("Yes, the shortcut worked.")


    def jump_10_backwards_pressed(self, session):
        print("Yes, the shortcut worked.")


# ==============================================================================
# Options Window ===============================================================
# ==============================================================================

    def _build_options_window(self, tool_name):
        # Creates an instance of the new window's class
        self.ow = OptionsWindow(self.session, tool_name)

    def take_snapshot(self, session, flags):
        return
        {
            'version': 1,
            'current text': self.line_edit.text()
        }

    @classmethod
    def restore_snapshot(class_obj, session, data):
        # Instead of using a fixed string when calling the constructor below,
        # we could have save the tool name during take_snapshot()
        # (from self.tool_name, inherited from ToolInstance) and used that saved
        # tool name. There are pros and cons to both approaches.
        inst = class_obj(session, "Tomo Bundle")
        inst.line_edit.setText(data['current text'])
        return inst<|MERGE_RESOLUTION|>--- conflicted
+++ resolved
@@ -11,7 +11,6 @@
 from PyQt5.QtCore import Qt
 from PyQt5.QtGui import QFont, QKeySequence
 from PyQt5.QtWidgets import (
-    QAction,
     QAction,
     QFileDialog,
     QGroupBox,
@@ -24,9 +23,6 @@
 )
 
 # This package
-<<<<<<< HEAD
-from .ArtiaX import ArtiaX, TOMOGRAM_ADD, TOMOGRAM_DEL, PARTICLES_ADD, PARTICLES_DEL, GEOMODEL_ADD, GEOMODEL_DEL
-=======
 from .ArtiaX import (
     ArtiaX,
     TOMOGRAM_ADD,
@@ -39,7 +35,6 @@
     OPTIONS_PARTLIST_CHANGED
 )
 
->>>>>>> 87cec051
 from .options_window import OptionsWindow
 from .io import get_partlist_formats
 
@@ -79,14 +74,6 @@
         if not hasattr(session, 'ArtiaX'):
             session.ArtiaX = ArtiaX(self)
 
-<<<<<<< HEAD
-        session.ArtiaX.triggers.add_handler(TOMOGRAM_ADD, self._update_tomo_table)
-        session.ArtiaX.triggers.add_handler(TOMOGRAM_DEL, self._update_tomo_table)
-        session.ArtiaX.triggers.add_handler(PARTICLES_ADD, self._update_partlist_table)
-        session.ArtiaX.triggers.add_handler(PARTICLES_DEL, self._update_partlist_table)
-        session.ArtiaX.triggers.add_handler(GEOMODEL_ADD, self._update_geomodel_table)
-        session.ArtiaX.triggers.add_handler(GEOMODEL_DEL, self._update_geomodel_table)
-=======
         artia = session.ArtiaX
 
         # Trigger callbacks
@@ -99,7 +86,6 @@
         artia.triggers.add_handler(OPTIONS_PARTLIST_CHANGED, self._update_partlist_options)
         artia.triggers.add_handler(SEL_TOMO_CHANGED, self._update_tomo_selection)
         artia.triggers.add_handler(SEL_PARTLIST_CHANGED, self._update_partlist_selection)
->>>>>>> 87cec051
 
         self._build_ui()
         self._build_options_window(tool_name)
@@ -424,10 +410,6 @@
     def _update_partlist_options(self, name=None, data=None):
         self.table_part.update_options(data)
 
-    def _update_geomodel_table(self, name=None, data=None):
-        #TODO fix this once the table exists
-        pass
-
     def _tomo_table_selected(self, item):
         artia = self.session.ArtiaX
 
