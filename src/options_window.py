--- conflicted
+++ resolved
@@ -26,14 +26,11 @@
     QTabWidget,
     QScrollArea,
     QSizePolicy,
-<<<<<<< HEAD
+    QLayout,
+    QWidget,
     QStackedLayout,
     QStackedWidget,
     QToolButton
-=======
-    QLayout,
-    QWidget
->>>>>>> eea8ed25
 )
 
 # This package
@@ -70,15 +67,14 @@
 class OptionsWindow(ToolInstance):
     DEBUG = False
 
-    SESSION_ENDURING = False  # Does this instance persist when session closes
-    SESSION_SAVE = True  # We do save/restore in sessions
+    SESSION_ENDURING = False    # Does this instance persist when session closes
+    SESSION_SAVE = True         # We do save/restore in sessions
     help = "help:user/tools/tutorial.html"
-
-    # Let ChimeraX know about our help page
-
-    # ==============================================================================
-    # Instance Initialization ======================================================
-    # ==============================================================================
+                            # Let ChimeraX know about our help page
+
+# ==============================================================================
+# Instance Initialization ======================================================
+# ==============================================================================
 
     def __init__(self, session, tool_name):
         super().__init__(session, tool_name)
@@ -132,9 +128,9 @@
         artia.triggers.add_handler(OPTIONS_PARTLIST_CHANGED, self._update_partlist_options)
         artia.triggers.add_handler(OPTIONS_GEOMODEL_CHANGED, self._update_geomodel_options)
 
-    # ==============================================================================
-    # Show selected GUI ============================================================
-    # ==============================================================================
+# ==============================================================================
+# Show selected GUI ============================================================
+# ==============================================================================
 
     def _build_full_ui(self):
         # Define a stacked layout and only show the selected layout
@@ -143,12 +139,9 @@
 
         # Add the Tabs
         self.tabs.addTab(self.tomo_widget, 'Tomogram Tools')
-<<<<<<< HEAD
         self.tabs.addTab(self.motl_widget, 'Particle List Tools')
         self.tabs.addTab(self.geomodel_widget, 'Geometric Model Tools')
-=======
         self.tabs.addTab(self.motl_area, 'Particle List Tools')
->>>>>>> eea8ed25
         self.tabs.widget(0).setEnabled(False)
         self.tabs.widget(1).setEnabled(False)
         self.tabs.widget(2).setEnabled(False)
@@ -162,7 +155,7 @@
         self.volume_open_dialog.setNameFilters(["Volume (*.em *.mrc *.mrcs *.rec *.map *.hdf)"])
         self.volume_open_dialog.setAcceptMode(QFileDialog.AcceptOpen)
 
-    # ++++++++++++++++++++++++++++++++++++++++++++++++++++++++++++++++++++++++++++++
+# ++++++++++++++++++++++++++++++++++++++++++++++++++++++++++++++++++++++++++++++
 
     # Callback for trigger OPTIONS_TOMO_CHANGED
     def _update_tomo_options(self, name, data):
@@ -234,9 +227,9 @@
         # Make sure we are on top
         run(self.session, 'ui tool show "ArtiaX Options"', log=False)
 
-    # ==============================================================================
-    # Options Menu for Tomograms ===================================================
-    # ==============================================================================
+# ==============================================================================
+# Options Menu for Tomograms ===================================================
+# ==============================================================================
 
     def _build_tomo_widget(self):
         # This window is a widget of the stacked layout
@@ -392,8 +385,8 @@
         # And finally set the layout of the widget
         self.tomo_widget.setLayout(tomo_layout)
 
-    # ++++++++++++++++++++++++++++++++++++++++++++++++++++++++++++++++++++++++++++++
-    # Tomo Window Functions ++++++++++++++++++++++++++++++++++++++++++++++++++++++++
+# ++++++++++++++++++++++++++++++++++++++++++++++++++++++++++++++++++++++++++++++
+# Tomo Window Functions ++++++++++++++++++++++++++++++++++++++++++++++++++++++++
 
     def _connect_ui(self):
         ow = self
@@ -512,7 +505,7 @@
 
         self.group_pixelsize_edit.setText(str(tomo.pixelsize[0]))
 
-    # ++++++++++++++++++++++++++++++++++++++++++++++++++++++++++++++++++++++++++++++
+# ++++++++++++++++++++++++++++++++++++++++++++++++++++++++++++++++++++++++++++++
     def _set_tomo_pixelsize(self):
         ow = self
         artia = self.session.ArtiaX
@@ -667,15 +660,9 @@
         command = "volume fourier #{} phase true".format(id)
         run(self.session, command)
 
-<<<<<<< HEAD
-    # ==============================================================================
-    # Options Menu for Motivelists =================================================
-    # ==============================================================================
-=======
 # ==============================================================================
 # Options Menus for Motivelists =================================================
 # ==============================================================================
->>>>>>> eea8ed25
 
     def _build_manipulation_widget(self):
         # This widget is the Manipulate/Select lists tab
@@ -875,29 +862,29 @@
         if model is opl:
             self._update_partlist_ui()
 
-    # ++++++++++++++++++++++++++++++++++++++++++++++++++++++++++++++++++++++++++++++
-    # Motl Group Functions +++++++++++++++++++++++++++++++++++++++++++++++++++++++++
+# ++++++++++++++++++++++++++++++++++++++++++++++++++++++++++++++++++++++++++++++
+# Motl Group Functions +++++++++++++++++++++++++++++++++++++++++++++++++++++++++
     #
 
-    # ++++++++++++++++++++++++++++++++++++++++++++++++++++++++++++++++++++++++++++++
+# ++++++++++++++++++++++++++++++++++++++++++++++++++++++++++++++++++++++++++++++
     def _radius_changed(self, value):
         artia = self.session.ArtiaX
         pl = artia.partlists.get(artia.options_partlist)
         pl.radius = value
 
-    # ++++++++++++++++++++++++++++++++++++++++++++++++++++++++++++++++++++++++++++++
+# ++++++++++++++++++++++++++++++++++++++++++++++++++++++++++++++++++++++++++++++
     def _surface_level_changed(self, value):
         artia = self.session.ArtiaX
         pl = artia.partlists.get(artia.options_partlist)
         pl.surface_level = value
 
-    # ++++++++++++++++++++++++++++++++++++++++++++++++++++++++++++++++++++++++++++++
+# ++++++++++++++++++++++++++++++++++++++++++++++++++++++++++++++++++++++++++++++
     def _axes_size_changed(self, value):
         artia = self.session.ArtiaX
         pl = artia.partlists.get(artia.options_partlist)
         pl.axes_size = value
 
-    # ++++++++++++++++++++++++++++++++++++++++++++++++++++++++++++++++++++++++++++++
+# ++++++++++++++++++++++++++++++++++++++++++++++++++++++++++++++++++++++++++++++
     def _origin_pixelsize_changed(self):
         artia = self.session.ArtiaX
         pl = artia.partlists.get(artia.options_partlist)
@@ -909,7 +896,7 @@
         value = float(self.pf_edit_ori.text())
         pl.origin_pixelsize = value
 
-    # ++++++++++++++++++++++++++++++++++++++++++++++++++++++++++++++++++++++++++++++
+# ++++++++++++++++++++++++++++++++++++++++++++++++++++++++++++++++++++++++++++++
     def _trans_pixelsize_changed(self):
         artia = self.session.ArtiaX
         pl = artia.partlists.get(artia.options_partlist)
@@ -921,7 +908,7 @@
         value = float(self.pf_edit_tra.text())
         pl.translation_pixelsize = value
 
-    # ++++++++++++++++++++++++++++++++++++++++++++++++++++++++++++++++++++++++++++++
+# ++++++++++++++++++++++++++++++++++++++++++++++++++++++++++++++++++++++++++++++
     def _delete_selected(self):
         from numpy import any
 
@@ -933,7 +920,7 @@
             ids = pl.particle_ids[mask]
             pl.delete_data(ids)
 
-    # ++++++++++++++++++++++++++++++++++++++++++++++++++++++++++++++++++++++++++++++
+# ++++++++++++++++++++++++++++++++++++++++++++++++++++++++++++++++++++++++++++++
     def _reset_selected(self):
         from numpy import any
         artia = self.session.ArtiaX
@@ -944,14 +931,14 @@
             ids = pl.particle_ids[mask]
             pl.reset_particles(ids)
 
-    # ++++++++++++++++++++++++++++++++++++++++++++++++++++++++++++++++++++++++++++++
+# ++++++++++++++++++++++++++++++++++++++++++++++++++++++++++++++++++++++++++++++
     def _reset_all(self):
         artia = self.session.ArtiaX
         pl = artia.partlists.get(artia.options_partlist)
         pl.reset_all_particles()
         self._update_partlist_ui()
 
-    # ++++++++++++++++++++++++++++++++++++++++++++++++++++++++++++++++++++++++++++++
+# ++++++++++++++++++++++++++++++++++++++++++++++++++++++++++++++++++++++++++++++
 
     def _attach_display_model(self, file):
         artia = self.session.ArtiaX
