# vim: set expandtab shiftwidth=4 softtabstop=4:

# General
from functools import partial
from pathlib import Path

# ChimeraX
from chimerax.core.commands import run
from chimerax.core.errors import UserError
from chimerax.core.tools import ToolInstance
from chimerax.map import open_map

# Qt
from Qt.QtCore import Qt, QSize
from Qt.QtGui import QFont, QIcon
from Qt.QtWidgets import (
    QFileDialog,
    QGridLayout,
    QGroupBox,
    QHBoxLayout,
    QLabel,
    QLineEdit,
    QPushButton,
    QSlider,
    QVBoxLayout,
    QTabWidget,
    QScrollArea,
    QSizePolicy,
    QLayout,
    QWidget,
    QStackedLayout,
    QStackedWidget
)

# This package
from .volume.Tomogram import orthoplane_cmd
from .widgets import LabelEditSlider, SelectionTableWidget, ColorRangeWidget, ColorGeomodelWidget
from .ArtiaX import (
    OPTIONS_TOMO_CHANGED,
    OPTIONS_GEOMODEL_CHANGED,
    OPTIONS_PARTLIST_CHANGED
)


def slider_to_value(slider_value, slider_max, min, max):
    dist = max - min
    step = dist / slider_max
    return slider_value * step + min


def value_to_slider(value, slider_max, min, max):
    dist = max - min
    step = dist / slider_max
    return round((value - min) / step)


def is_float(s):
    """Return true if text convertible to float."""
    try:
        float(s)
        return True
    except ValueError:
        return False


class OptionsWindow(ToolInstance):
    DEBUG = False

    SESSION_ENDURING = False  # Does this instance persist when session closes
    SESSION_SAVE = True  # We do save/restore in sessions
    help = "help:user/tools/tutorial.html"

    # Let ChimeraX know about our help page

    # ==============================================================================
    # Instance Initialization ======================================================
    # ==============================================================================

    def __init__(self, session, tool_name):
        super().__init__(session, tool_name)

        self.display_name = "ArtiaX Options"

        from chimerax.ui import MainToolWindow
        self.tool_window = MainToolWindow(self, close_destroys=False)

        # Set the font
        self.font = QFont("Arial", 7)

        # Icon path
        self.iconpath = Path(__file__).parent / 'icons'

        # Build the user interfaces
        self._build_tomo_widget()
        self._build_geomodel_widget()
        self._build_visualization_widget()
        self._build_manipulation_widget()

        # Build the final gui
        self._build_full_ui()
        self._connect_ui()

        # Set the layout
        self.tool_window.ui_area.setLayout(self.main_layout)

        # Show the window on the right side of main window, dock everything else below for space
        self.tool_window.manage("right")

        from chimerax.log.tool import Log
        from chimerax.model_panel.tool import ModelPanel
        from chimerax.map.volume_viewer import VolumeViewer

        # Make sure volume viewer is there
        run(self.session, 'ui tool show "Volume Viewer"', log=False)

        if len(self.session.tools.find_by_class(Log)) > 0:
            log_window = self.session.tools.find_by_class(Log)[0].tool_window
            log_window.manage(self.tool_window)

        if len(self.session.tools.find_by_class(ModelPanel)) > 0:
            model_panel = self.session.tools.find_by_class(ModelPanel)[0].tool_window
            model_panel.manage(self.tool_window)

        if len(self.session.tools.find_by_class(VolumeViewer)) > 0:
            vol_viewer = self.session.tools.find_by_class(VolumeViewer)[0].tool_window
            vol_viewer.manage(self.tool_window)

        artia = self.session.ArtiaX
        artia.triggers.add_handler(OPTIONS_TOMO_CHANGED, self._update_tomo_options)
        artia.triggers.add_handler(OPTIONS_PARTLIST_CHANGED, self._update_partlist_options)
        artia.triggers.add_handler(OPTIONS_GEOMODEL_CHANGED, self._update_geomodel_options)

    # ==============================================================================
    # Show selected GUI ============================================================
    # ==============================================================================

    def _build_full_ui(self):
        # Define a stacked layout and only show the selected layout
        self.main_layout = QVBoxLayout()
        self.tabs = QTabWidget()

        # Add the Tabs
        self.tabs.addTab(self.tomo_widget, 'Tomogram Tools')
        self.tabs.addTab(self.vis_area, 'Visualization')
        self.tabs.addTab(self.manip_area, 'Select/Manipulate')
        self.tabs.addTab(self.geomodel_area, 'Geometric Model Tools')
        self.tabs.widget(0).setEnabled(False)
        self.tabs.widget(1).setEnabled(False)
        self.tabs.widget(2).setEnabled(False)
        self.tabs.widget(3).setEnabled(False)
        self.tabs.setCurrentIndex(0)
        self.main_layout.addWidget(self.tabs)

        # Volume open dialog
        caption = 'Choose a volume.'
        self.volume_open_dialog = QFileDialog(caption=caption, parent=self.session.ui.main_window)
        self.volume_open_dialog.setFileMode(QFileDialog.ExistingFiles)
        self.volume_open_dialog.setNameFilters(["Volume (*.em *.mrc *.mrcs *.rec *.map *.hdf)"])
        self.volume_open_dialog.setAcceptMode(QFileDialog.AcceptOpen)

    # ++++++++++++++++++++++++++++++++++++++++++++++++++++++++++++++++++++++++++++++

    # Callback for trigger OPTIONS_TOMO_CHANGED
    def _update_tomo_options(self, name, data):
        if data is None:
            self.tabs.widget(0).setEnabled(False)
            self.current_tomo_label.setText('')
        else:
            self._show_tab("tomogram")

    # Callback for trigger OPTIONS_PARTLIST_CHANGED
    def _update_partlist_options(self, name, data):
        if data is None:
            self.tabs.widget(1).setEnabled(False)
            self.tabs.widget(2).setEnabled(False)
            self.part_toolbar_1.set_name(None)
        else:
            self._show_tab("partlist")

    # Callback for trigger OPTIONS_GEOMODEL_CHANGED
    def _update_geomodel_options(self, name, data):
        if data is None:
            self.tabs.widget(3).setEnabled(False)
            self.current_geomodel_label.setText('')
        else:

            self._show_tab("geomodel")

    def _show_tab(self, obj):
        artia = self.session.ArtiaX

        if obj == "tomogram":
            ct = artia.tomograms.get(artia.options_tomogram)
            text = '#{} -- {}'.format(ct.id_string, ct.name)
            self.current_tomo_label.setText(text)
            self.tabs.setCurrentIndex(0)
            self.tabs.widget(0).setEnabled(True)

            # Update the ui
            self._update_tomo_ui()

            # Connect triggers
            from .volume.VolumePlus import RENDERING_OPTIONS_CHANGED
            ct.triggers.add_handler(RENDERING_OPTIONS_CHANGED, self._models_changed)

        elif obj == "partlist":
            cpl = artia.partlists.get(artia.options_partlist)
            self.tabs.setCurrentIndex(1)
            self.tabs.widget(1).setEnabled(True)
            self.tabs.widget(2).setEnabled(True)

            # Update the ui
            self._update_partlist_ui()

            from .particle.ParticleList import PARTLIST_CHANGED
            cpl.triggers.add_handler(PARTLIST_CHANGED, self._partlist_changed)

        elif obj == "geomodel":
            geomodel = artia.geomodels.get(artia.options_geomodel)
            text = '#{} -- {}'.format(geomodel.id_string, geomodel.name)
            self.current_geomodel_label.setText(text)
            self.tabs.setCurrentIndex(3)
            self.tabs.widget(3).setEnabled(True)
            self.curr_model = type(geomodel).__name__

            # Update the ui
            self._update_geomodel_ui()

            from .geometricmodel.GeoModel import GEOMODEL_CHANGED
            geomodel.triggers.add_handler(GEOMODEL_CHANGED, self._geomodel_changed)

        # Make sure we are on top
        run(self.session, 'ui tool show "ArtiaX Options"', log=False)

    # ==============================================================================
    # Options Menu for Tomograms ===================================================
    # ==============================================================================

    def _build_tomo_widget(self):
        # This window is a widget of the stacked layout
        self.tomo_widget = QScrollArea()
        # Define the overall layout
        tomo_layout = QVBoxLayout()
        tomo_layout.setAlignment(Qt.AlignTop)

        # Display current tomogram name
        group_current_tomo = QGroupBox("Current Tomogram")
        group_current_tomo.setSizePolicy(QSizePolicy(QSizePolicy.Minimum,
                                                     QSizePolicy.Maximum))
        group_current_tomo.setFont(self.font)
        current_tomo_layout = QHBoxLayout()
        self.current_tomo_label = QLabel("")
        self.current_tomo_label.setSizePolicy(QSizePolicy(QSizePolicy.Minimum,
                                                          QSizePolicy.Minimum))
        current_tomo_layout.addWidget(self.current_tomo_label)
        group_current_tomo.setLayout(current_tomo_layout)

        # Set the layout of the Pixel Size LineEdit
        group_pixelsize = QGroupBox("Physical Coordinates")
        group_pixelsize.setSizePolicy(QSizePolicy(QSizePolicy.Minimum,
                                                  QSizePolicy.Maximum))
        group_pixelsize.setFont(self.font)
        group_pixelsize_layout = QGridLayout()

        group_pixelsize_label = QLabel("Pixel Size:")
        group_pixelsize_label.setFont(self.font)
        self.group_pixelsize_edit = QLineEdit("")
        self.group_pixelsize_button_apply = QPushButton("Apply")

        group_pixelsize_layout.addWidget(group_pixelsize_label, 0, 0, 1, 1)
        group_pixelsize_layout.addWidget(self.group_pixelsize_edit, 0, 1, 1, 1)
        group_pixelsize_layout.addWidget(self.group_pixelsize_button_apply, 0, 2, 1, 1)

        # Add grid to group
        group_pixelsize.setLayout(group_pixelsize_layout)

        # Define a group for the contrast sliders
        group_contrast = QGroupBox("Contrast Settings")
        group_contrast.setSizePolicy(QSizePolicy(QSizePolicy.Minimum,
                                                 QSizePolicy.Maximum))
        group_contrast.setFont(self.font)
        group_contrast_layout = QGridLayout()

        # Define two sliders that control the contrast
        # Center Sliders
        group_contrast_center_label = QLabel("Center:")
        group_contrast_center_label.setFont(self.font)
        self.group_contrast_center_edit = QLineEdit("")
        self.group_contrast_center_edit.setFont(self.font)
        self.group_contrast_center_slider = QSlider(Qt.Horizontal)

        # Width Slider
        group_contrast_width_label = QLabel("Width:")
        group_contrast_width_label.setFont(self.font)
        self.group_contrast_width_edit = QLineEdit("")
        self.group_contrast_width_edit.setFont(self.font)
        self.group_contrast_width_slider = QSlider(Qt.Horizontal)
        # Add to the grid layout
        group_contrast_layout.addWidget(group_contrast_center_label, 0, 0)
        group_contrast_layout.addWidget(self.group_contrast_center_edit, 0, 1)
        group_contrast_layout.addWidget(self.group_contrast_center_slider, 0, 2)
        group_contrast_layout.addWidget(group_contrast_width_label, 1, 0)
        group_contrast_layout.addWidget(self.group_contrast_width_edit, 1, 1)
        group_contrast_layout.addWidget(self.group_contrast_width_slider, 1, 2)
        # Add grid to group
        group_contrast.setLayout(group_contrast_layout)

        # Define a group for different orthoplanes of a tomogram
        group_orthoplanes = QGroupBox("Orthoplanes")
        group_orthoplanes.setSizePolicy(QSizePolicy(QSizePolicy.Minimum,
                                                    QSizePolicy.Maximum))
        group_orthoplanes.setFont(self.font)
        # Set the layout of the group
        group_orthoplanes_layout = QGridLayout()
        # Define different buttons to press for the different orthoslices
        self.group_orthoplanes_buttonxy = QPushButton("xy")
        self.group_orthoplanes_buttonxz = QPushButton("xz")
        self.group_orthoplanes_buttonyz = QPushButton("yz")
        self.group_orthoplanes_buttonxyz = QPushButton("xyz")
        # Add to the grid layout
        group_orthoplanes_layout.addWidget(self.group_orthoplanes_buttonxy, 0, 0)
        group_orthoplanes_layout.addWidget(self.group_orthoplanes_buttonxz, 0, 1)
        group_orthoplanes_layout.addWidget(self.group_orthoplanes_buttonyz, 0, 2)
        # group_orthoplanes_layout.addWidget(self.group_orthoplanes_buttonxyz, 0, 3)
        # Add grid to group
        group_orthoplanes.setLayout(group_orthoplanes_layout)

        # Define a group for the fourier transform of a volume
        group_fourier_transform = QGroupBox("Fourier transformation")
        group_fourier_transform.setSizePolicy(QSizePolicy(QSizePolicy.Minimum,
                                                          QSizePolicy.Maximum))
        group_fourier_transform.setFont(self.font)
        group_fourier_transform_layout = QGridLayout()
        # Define Button to press for execute the transformation
        group_fourier_transform_execute_label = QLabel("FT current volume:")
        group_fourier_transform_execute_label.setFont(self.font)
        self.group_fourier_transform_execute_button = QPushButton("FT Execute")
        # Add to the grid layout
        group_fourier_transform_layout.addWidget(group_fourier_transform_execute_label, 0, 0)
        group_fourier_transform_layout.addWidget(self.group_fourier_transform_execute_button, 0, 1)
        # Add grid to group
        group_fourier_transform.setLayout(group_fourier_transform_layout)

        # Define a group that jumps through the slices
        group_slices = QGroupBox("Jump Through Slices")
        group_slices.setSizePolicy(QSizePolicy(QSizePolicy.Minimum,
                                               QSizePolicy.Maximum))
        group_slices.setFont(self.font)
        # Set the layout for the group
        group_slices_layout = QGridLayout()
        # Define a Slider and four jump buttons
        group_slices_label = QLabel("Slice:")
        group_slices_label.setFont(self.font)

        group_slices_first_row = QHBoxLayout()
        self.group_slices_edit = QLineEdit("")
        self.group_slices_edit.setFont(self.font)
        self.group_slices_slider = QSlider(Qt.Horizontal)
        group_slices_first_row.addWidget(self.group_slices_edit)
        group_slices_first_row.addWidget(self.group_slices_slider)

        group_slices_second_row = QHBoxLayout()
        self.group_slices_previous_10 = QPushButton("<<")
        self.group_slices_previous_10.setFont(self.font)
        self.group_slices_previous_1 = QPushButton("<")
        self.group_slices_previous_1.setFont(self.font)
        self.group_slices_next_1 = QPushButton(">")
        self.group_slices_next_1.setFont(self.font)
        self.group_slices_next_10 = QPushButton(">>")
        self.group_slices_next_10.setFont(self.font)
        group_slices_second_row.addWidget(self.group_slices_previous_10)
        group_slices_second_row.addWidget(self.group_slices_previous_1)
        group_slices_second_row.addWidget(self.group_slices_next_1)
        group_slices_second_row.addWidget(self.group_slices_next_10)
        # Add to the grid layout
        group_slices_layout.addWidget(group_slices_label, 0, 0)
        group_slices_layout.addLayout(group_slices_first_row, 0, 1)
        group_slices_layout.addLayout(group_slices_second_row, 1, 1)
        # Add grid to group
        group_slices.setLayout(group_slices_layout)

        # Add groups to layout
        tomo_layout.addWidget(group_current_tomo)
        tomo_layout.addWidget(group_pixelsize)
        tomo_layout.addWidget(group_contrast)
        tomo_layout.addWidget(group_slices)
        tomo_layout.addWidget(group_orthoplanes)
        tomo_layout.addWidget(group_fourier_transform)

        # And finally set the layout of the widget
        self.tomo_widget.setLayout(tomo_layout)

    # ++++++++++++++++++++++++++++++++++++++++++++++++++++++++++++++++++++++++++++++
    # Tomo Window Functions ++++++++++++++++++++++++++++++++++++++++++++++++++++++++

    def _connect_ui(self):
        ow = self
        artia = self.session.ArtiaX

        ### Options window
        ## Tomo Tab
        # Pixel size
        ow.group_pixelsize_button_apply.clicked.connect(partial(ow._set_tomo_pixelsize))

        # Center
        ow.group_contrast_center_edit.editingFinished.connect(partial(ow._contrast_center_edited))
        ow.group_contrast_center_slider.valueChanged.connect(partial(ow._contrast_center_slider))

        # Width
        ow.group_contrast_width_edit.editingFinished.connect(partial(ow._contrast_width_edited))
        ow.group_contrast_width_slider.valueChanged.connect(partial(ow._contrast_width_slider))

        # Slice
        ow.group_slices_edit.editingFinished.connect(partial(ow._slice_edited))
        ow.group_slices_slider.valueChanged.connect(partial(ow._slice_slider))

        # Slices buttons
        ow.group_slices_previous_10.clicked.connect(partial(ow._skip_planes, -10))
        ow.group_slices_previous_1.clicked.connect(partial(ow._skip_planes, -1))
        ow.group_slices_next_1.clicked.connect(partial(ow._skip_planes, 1))
        ow.group_slices_next_10.clicked.connect(partial(ow._skip_planes, 10))

        # Orthoplanes
        ow.group_orthoplanes_buttonxy.clicked.connect(partial(ow._set_xy_orthoplanes))
        ow.group_orthoplanes_buttonxz.clicked.connect(partial(ow._set_xz_orthoplanes))
        ow.group_orthoplanes_buttonyz.clicked.connect(partial(ow._set_yz_orthoplanes))
        ow.group_orthoplanes_buttonxyz.clicked.connect(partial(ow.orthoplanes_buttonxyz_execute))

        # Fourier transform
        ow.group_fourier_transform_execute_button.clicked.connect(partial(ow._fourier_transform))

        ## Partlist Tab
        # Connect lock buttons
        ow.translation_lock_button_1.stateChanged.connect(ow._lock_translation)
        ow.translation_lock_button_2.stateChanged.connect(ow._lock_translation)
        ow.rotation_lock_button_1.stateChanged.connect(ow._lock_rotation)
        ow.rotation_lock_button_2.stateChanged.connect(ow._lock_rotation)

        # Connect partlist pixelsize
        ow.pf_edit_ori.editingFinished.connect(ow._origin_pixelsize_changed)
        ow.pf_edit_tra.editingFinished.connect(ow._trans_pixelsize_changed)

        # Connect manipulation buttons
        ow.group_manipulation_delete_button.clicked.connect(ow._delete_selected)
        ow.group_manipulation_reset_selected_button.clicked.connect(ow._reset_selected)
        ow.group_manipulation_reset_all_button.clicked.connect(ow._reset_all)

        # Adding an object
        ow.browse_edit.returnPressed.connect(ow._enter_display_volume)
        ow.browse_button.clicked.connect(ow._browse_display_volume)

        # Connect selector
        ow.partlist_selection.displayChanged.connect(artia.show_particles)
        ow.partlist_selection.selectionChanged.connect(artia.select_particles)

        # Connect colors
        ow.color_selection.colorChanged.connect(artia.color_particles)
        ow.color_selection.colormapChanged.connect(artia.color_particles_byattribute)

        # Connect sliders
        ow.radius_widget.valueChanged.connect(ow._radius_changed)
        ow.radius_widget.editingFinished.connect(partial(ow._radius_changed, log=True))

        ow.axes_size_widget.valueChanged.connect(ow._axes_size_changed)
        ow.axes_size_widget.editingFinished.connect(partial(ow._axes_size_changed, log=True))

        ow.surface_level_widget.valueChanged.connect(ow._surface_level_changed)
        ow.surface_level_widget.editingFinished.connect(partial(ow._surface_level_changed, log=True))

        ## Geometric Model Tab
        # Connect colors
        ow.geomodel_color_selection.colorChanged.connect(artia.color_geomodel)

    def _update_tomo_ui(self):
        self._update_tomo_sliders()
        self._update_pixelsize_edit()

    def _models_changed(self, name, model):
        artia = self.session.ArtiaX
        ot = artia.tomograms.get(artia.options_tomogram)

        if model is ot:
            self._update_tomo_ui()

    def _update_tomo_sliders(self):
        # Center goes in 100 steps from the minimal value to the maximal value of the data grid
        artia = self.session.ArtiaX
        idx = artia.options_tomogram
        tomo = artia.tomograms.get(idx)

        self.group_contrast_center_slider.setMinimum(0)
        self.group_contrast_center_slider.setMaximum(10000)
        self.group_contrast_center_slider.setSingleStep(1)

        self.group_contrast_center_slider.setValue(value_to_slider(tomo.contrast_center, 10000, tomo.min, tomo.max))
        self.group_contrast_center_edit.setText(str(tomo.contrast_center))

        # Width goes from negative distance between minimum and maximum to positive distance
        self.group_contrast_width_slider.setMinimum(0)
        self.group_contrast_width_slider.setMaximum(10000)
        self.group_contrast_width_slider.setSingleStep(1)

        self.group_contrast_width_slider.setValue(value_to_slider(tomo.contrast_width, 10000, 0, tomo.range))
        self.group_contrast_width_edit.setText(str(tomo.contrast_width))

        self.group_slices_slider.setMinimum(0)
        self.group_slices_slider.setMaximum(tomo.slab_count - 1)
        self.group_contrast_width_slider.setSingleStep(1)

        self.group_slices_slider.setValue(tomo.integer_slab_position)
        self.group_slices_edit.setText(str(tomo.integer_slab_position))

    def _update_pixelsize_edit(self):
        artia = self.session.ArtiaX
        tomo = artia.tomograms.get(artia.options_tomogram)

        self.group_pixelsize_edit.setText(str(tomo.pixelsize[0]))

    # ++++++++++++++++++++++++++++++++++++++++++++++++++++++++++++++++++++++++++++++
    def _set_tomo_pixelsize(self):
        ow = self
        artia = self.session.ArtiaX
        tomo = artia.tomograms.get(artia.options_tomogram)

        pixel_size = float(self.group_pixelsize_edit.text())

        if pixel_size <= 0:
            raise UserError("{} is not a valid pixel size".format(pixel_size))

        tomo.pixelsize = pixel_size

    # ++++++++++++++++++++++++++++++++++++++++++++++++++++++++++++++++++++++++++++++

    def _contrast_center_edited(self):
        try:
            artia = self.session.ArtiaX
            tomo = artia.tomograms.get(artia.options_tomogram)
            # Get text from edit
            value = float(self.group_contrast_center_edit.text())
            # Set value in slider
            self.group_contrast_center_slider.setValue(value_to_slider(value, 10000, tomo.min, tomo.max))
            # Execute the center function
            tomo.contrast_center = value
        except:
            print("Error: Please insert a number.")

    # ++++++++++++++++++++++++++++++++++++++++++++++++++++++++++++++++++++++++++++++

    def _contrast_center_slider(self, session):
        artia = self.session.ArtiaX
        tomo = artia.tomograms.get(artia.options_tomogram)

        # Get the value from the slider
        value = slider_to_value(self.group_contrast_center_slider.value(), 10000, tomo.min, tomo.max)
        # Set value in edit
        self.group_contrast_center_edit.setText(str(value))
        # Execute the center function
        tomo.contrast_center = value

    # ++++++++++++++++++++++++++++++++++++++++++++++++++++++++++++++++++++++++++++++

    def _contrast_width_edited(self):
        try:
            artia = self.session.ArtiaX
            tomo = artia.tomograms.get(artia.options_tomogram)

            # Get text from edit
            value = float(self.group_contrast_width_edit.text())
            # Set value in slider
            self.group_contrast_width_slider.setValue(value_to_slider(value, 10000, 0, tomo.range))
            # Execute the width function
            tomo.contrast_width = value
        except:
            print("Error: Please insert a number")

    # ++++++++++++++++++++++++++++++++++++++++++++++++++++++++++++++++++++++++++++++

    def _contrast_width_slider(self):
        artia = self.session.ArtiaX
        tomo = artia.tomograms.get(artia.options_tomogram)

        # Get the value from the slider
        value = slider_to_value(self.group_contrast_width_slider.value(), 10000, 0, tomo.range)
        # Set value in edit
        self.group_contrast_width_edit.setText(str(value))
        # Execute the width function
        tomo.contrast_width = value

    # ++++++++++++++++++++++++++++++++++++++++++++++++++++++++++++++++++++++++++++++

    def _slice_edited(self):
        try:
            artia = self.session.ArtiaX
            tomo = artia.tomograms.get(artia.options_tomogram)

            # Get text from edit
            value = float(self.group_slices_edit.text())
            # Set value in slider
            self.group_slices_slider.setValue(int(value))
            # Execute the slice function
            tomo.integer_slab_position = value
        except:
            print("Error: Please insert a number.")

    # ++++++++++++++++++++++++++++++++++++++++++++++++++++++++++++++++++++++++++++++

    def _slice_slider(self):
        artia = self.session.ArtiaX
        tomo = artia.tomograms.get(artia.options_tomogram)

        # Get the value from the slider
        value = self.group_slices_slider.value()
        # Set value in edit
        self.group_slices_edit.setText(str(value))
        # Execute the slice function
        tomo.integer_slab_position = value

    # ++++++++++++++++++++++++++++++++++++++++++++++++++++++++++++++++++++++++++++++

    def _skip_planes(self, number):
        artia = self.session.ArtiaX
        tomo = artia.tomograms.get(artia.options_tomogram)

        tomo_slice = tomo.integer_slab_position + number
        tomo_slice = max(0, tomo_slice)
        tomo_slice = min(tomo.slab_count, tomo_slice)
        tomo.integer_slab_position = tomo_slice
        self._update_tomo_sliders()

    # ++++++++++++++++++++++++++++++++++++++++++++++++++++++++++++++++++++++++++++++

    def _set_xy_orthoplanes(self):
        artia = self.session.ArtiaX
        tomo = artia.tomograms.get(artia.options_tomogram)

        cmd = orthoplane_cmd(tomo, 'xy')
        run(self.session, cmd)
        run(self.session, 'artiax view xy')
        run(self.session, 'mousemode rightMode "move planes"')
        self._update_tomo_sliders()

    def _set_xz_orthoplanes(self):
        artia = self.session.ArtiaX
        tomo = artia.tomograms.get(artia.options_tomogram)

        cmd = orthoplane_cmd(tomo, 'xz')
        run(self.session, cmd)
        run(self.session, 'artiax view xz')
        run(self.session, 'mousemode rightMode "move planes"')
        self._update_tomo_sliders()

    def _set_yz_orthoplanes(self):
        artia = self.session.ArtiaX
        tomo = artia.tomograms.get(artia.options_tomogram)

        cmd = orthoplane_cmd(tomo, 'yz')
        run(self.session, cmd)
        run(self.session, 'artiax view yz')
        run(self.session, 'mousemode rightMode "move planes"')
        self._update_tomo_sliders()

    def orthoplanes_buttonxyz_execute(self):
        pass

    # ++++++++++++++++++++++++++++++++++++++++++++++++++++++++++++++++++++++++++++++

    def _fourier_transform(self):
        # Execute the fourier transform of the current volume
        artia = self.session.ArtiaX
        id = artia.tomograms.get(artia.options_tomogram).id_string
        command = "volume fourier #{} phase true".format(id)
        run(self.session, command)

    # ==============================================================================
    # Options Menus for Motivelists =================================================
    # ==============================================================================

    def _build_manipulation_widget(self):
        # This widget is the Select/Manipulate lists tab
        self.manip_area = QScrollArea()
        self.manip_area.setVerticalScrollBarPolicy(Qt.ScrollBarAlwaysOn)
        self.manip_area.setHorizontalScrollBarPolicy(Qt.ScrollBarAlwaysOff)
        self.manip_area.setWidgetResizable(True)

        # Define the overall layout for group boxes
        self.manip_layout = QVBoxLayout()
        self.manip_layout.setAlignment(Qt.AlignTop)

        #### Top bar with label and tool buttons ####
        from .widgets import StateButton
        self.translation_lock_button_2 = StateButton(icon_true='lock_translation.png',
                                                     icon_false='unlock_translation.png',
                                                     tooltip_true='Translation locked.',
                                                     tooltip_false='Translation unlocked.',
                                                     init_state=False)

        self.rotation_lock_button_2 = StateButton(icon_true='lock_rotation.png',
                                                  icon_false='unlock_rotation.png',
                                                  tooltip_true='Rotation locked.',
                                                  tooltip_false='Rotation unlocked.',
                                                  init_state=False)

        buttons = [self.translation_lock_button_2, self.rotation_lock_button_2]

        from .widgets import PartlistToolbarWidget
        self.part_toolbar_2 = PartlistToolbarWidget(self.font, buttons)
        #### Top bar with label and tool buttons ####

        #### Scaling group box ####
        self.group_scale = QGroupBox("Scaling:")
        self.group_scale.setSizePolicy(QSizePolicy(QSizePolicy.Minimum,
                                                   QSizePolicy.Maximum))

        self.group_scale.setFont(self.font)
        self.group_scale.setCheckable(True)
        self.group_scale.setChecked(True)

        # Pixelsize
        self.pixel_factor_layout = QHBoxLayout()
        self.pf_label_both = QLabel("Pixelsize Factors:")
        self.pf_label_ori = QLabel("Origin")
        self.pf_edit_ori = QLineEdit()
        self.pf_label_tra = QLabel("Shift")
        self.pf_edit_tra = QLineEdit()
        self.pixel_factor_layout.addWidget(self.pf_label_both)
        self.pixel_factor_layout.addWidget(self.pf_label_ori)
        self.pixel_factor_layout.addWidget(self.pf_edit_ori)
        self.pixel_factor_layout.addWidget(self.pf_label_tra)
        self.pixel_factor_layout.addWidget(self.pf_edit_tra)

        self.group_scale.setLayout(self.pixel_factor_layout)
        #### Scaling group box ####

        #### Manipulation group box ####
        self.group_manipulation = QGroupBox("Manipulation:")
        self.group_manipulation.setSizePolicy(QSizePolicy(QSizePolicy.Minimum,
                                                          QSizePolicy.Maximum))
        self.group_manipulation.setFont(self.font)
        self.group_manipulation.setCheckable(True)
        self.group_manipulation.setChecked(False)

        # First row of buttons
        self.manipulation_buttons_1 = QHBoxLayout()
        self.group_manipulation_delete_button = QPushButton("Delete selected")
        self.group_manipulation_delete_button.setFont(self.font)
        self.group_manipulation_reset_selected_button = QPushButton("Reset selected")
        self.group_manipulation_reset_selected_button.setFont(self.font)
        self.group_manipulation_reset_all_button = QPushButton("Reset all")
        self.group_manipulation_reset_all_button.setFont(self.font)
        self.manipulation_buttons_1.addWidget(self.group_manipulation_delete_button)
        self.manipulation_buttons_1.addWidget(self.group_manipulation_reset_selected_button)
        self.manipulation_buttons_1.addWidget(self.group_manipulation_reset_all_button)

        self.group_manipulation.setLayout(self.manipulation_buttons_1)
        #### Manipulation group box ####

        #### Selection group box ####
        self.group_select = QGroupBox("Selection/Display:")
        self.group_select.setSizePolicy(QSizePolicy(QSizePolicy.Minimum,
                                                    QSizePolicy.MinimumExpanding))
        self.group_select.setFont(self.font)
        self.group_select.setCheckable(True)

        # Set the layout of the group
        self.group_select_layout = QGridLayout()
        self.group_select_layout.setSizeConstraint(QLayout.SetMinimumSize)

        # SelectionTable
        self.partlist_selection = SelectionTableWidget()

        self.group_select_layout.addWidget(self.partlist_selection, 0, 0, 9, 6)
        self.group_select.setLayout(self.group_select_layout)
        #### Selection group box ####

        # Add groups to layout
        self.manip_layout.addWidget(self.part_toolbar_2)
        self.manip_layout.addWidget(self.group_scale)
        self.manip_layout.addWidget(self.group_manipulation)
        self.manip_layout.addWidget(self.group_select)

        # And finally set the layout of the widget
        self.manip_widget = QWidget()
        self.manip_widget.setFont(self.font)
        self.manip_widget.setContentsMargins(0, 0, 0, 0)
        self.manip_widget.setLayout(self.manip_layout)
        self.manip_area.setWidget(self.manip_widget)

    # def _build_particlelist_widget(self):
    def _build_visualization_widget(self):
        # This widget is the Visualize particle lists tab
        self.vis_area = QScrollArea()
        self.vis_area.setVerticalScrollBarPolicy(Qt.ScrollBarAlwaysOn)
        self.vis_area.setHorizontalScrollBarPolicy(Qt.ScrollBarAlwaysOff)
        self.vis_area.setWidgetResizable(True)

        # Define the overall layout
        self.vis_layout = QVBoxLayout()
        self.vis_layout.setAlignment(Qt.AlignTop)

        #### Top bar with label and tool buttons ####
        from .widgets import StateButton
        self.translation_lock_button_1 = StateButton(icon_true='lock_translation.png',
                                                     icon_false='unlock_translation.png',
                                                     tooltip_true='Translation locked.',
                                                     tooltip_false='Translation unlocked.',
                                                     init_state=False)

        self.rotation_lock_button_1 = StateButton(icon_true='lock_rotation.png',
                                                  icon_false='unlock_rotation.png',
                                                  tooltip_true='Rotation locked.',
                                                  tooltip_false='Rotation unlocked.',
                                                  init_state=False)

        buttons = [self.translation_lock_button_1, self.rotation_lock_button_1]

        from .widgets import PartlistToolbarWidget
        self.part_toolbar_1 = PartlistToolbarWidget(self.font, buttons)
        #### Top bar with label and tool buttons ####

        #### Color Group box ####
        self.color_selection = ColorRangeWidget(self.session)
        self.color_selection.setFont(self.font)
        #### Color Group box ####

        #### Marker/Axes Group box ####
        self.group_marker_axes = QGroupBox("Marker/Axes Display:")
        self.group_marker_axes.setSizePolicy(QSizePolicy(QSizePolicy.Minimum,
                                                         QSizePolicy.Maximum))
        self.group_marker_axes.setFont(self.font)
        self.group_marker_axes.setCheckable(True)

        self.group_marker_axes_layout = QVBoxLayout()
        self.radius_widget = LabelEditSlider((0.1, 200), 'Marker Radius')
        self.axes_size_widget = LabelEditSlider((0.1, 200), 'Axes Size')

        self.group_marker_axes_layout.addWidget(self.radius_widget)
        self.group_marker_axes_layout.addWidget(self.axes_size_widget)

        self.group_marker_axes.setLayout(self.group_marker_axes_layout)
        #### Marker/Axes Group box ####

        #### Surface Group box ####
        self.group_surf = QGroupBox("Surface Display:")
        self.group_surf.setSizePolicy(QSizePolicy(QSizePolicy.Minimum,
                                                  QSizePolicy.Maximum))
        self.group_surf.setFont(self.font)
        self.group_surf.setCheckable(True)

        self.group_surf_layout = QVBoxLayout()
        self.group_surf_layout.setSizeConstraint(QLayout.SetMinimumSize)

        # Add a browse row
        self.browse_layout = QHBoxLayout()
        self.browse_label = QLabel("Volume filename:")
        self.browse_label.setFont(self.font)
        self.browse_edit = QLineEdit("")
        self.browse_edit.setFont(self.font)
        self.browse_button = QPushButton("Browse")
        self.browse_layout.addWidget(self.browse_label)
        self.browse_layout.addWidget(self.browse_edit)
        self.browse_layout.addWidget(self.browse_button)

        self.surface_level_widget = LabelEditSlider((0, 1), 'Surface Level')

        self.group_surf_layout.addLayout(self.browse_layout)
        self.group_surf_layout.addWidget(self.surface_level_widget)

        self.group_surf.setLayout(self.group_surf_layout)
        #### Surface Group box ####

        # Add groups to layout
        self.vis_layout.addWidget(self.part_toolbar_1)
        self.vis_layout.addWidget(self.color_selection)
        self.vis_layout.addWidget(self.group_marker_axes)
        self.vis_layout.addWidget(self.group_surf)

        # And finally set the layout of the widget
        self.vis_widget = QWidget()
        self.vis_widget.setContentsMargins(0, 0, 0, 0)
        self.vis_widget.setLayout(self.vis_layout)
        self.vis_area.setWidget(self.vis_widget)

    def _update_partlist_ui(self):
        artia = self.session.ArtiaX
        pl = artia.partlists.get(artia.options_partlist)

        # Toolbar
        self.part_toolbar_1.set_name(pl)
        self.part_toolbar_2.set_name(pl)
        self.translation_lock_button_1.setState(pl.translation_locked)
        self.translation_lock_button_2.setState(pl.translation_locked)
        self.rotation_lock_button_1.setState(pl.rotation_locked)
        self.rotation_lock_button_2.setState(pl.rotation_locked)

        # Set new list
        self.partlist_selection.clear(trigger_update=False)
        self.partlist_selection.set_partlist(pl)
        self.color_selection.set_partlist(pl)

        # Set sliders
        self.radius_widget.value = pl.radius
        self.axes_size_widget.value = pl.axes_size

        if pl.has_display_model() and pl.display_is_volume():
            self.surface_level_widget.setEnabled(True)
            self.surface_level_widget.set_range(range=pl.surface_range, value=pl.surface_level)
        else:
            self.surface_level_widget.setEnabled(False)

        # Pixelsize
        self.pf_edit_ori.setText(str(pl.origin_pixelsize))
        self.pf_edit_tra.setText(str(pl.translation_pixelsize))

        # Path of display model
        if pl.has_display_model():
            dpm = pl.display_model.get(0)
            if dpm.data.path is None:
                self.browse_edit.setText('')
            else:
                self.browse_edit.setText(dpm.data.path)
        else:
            self.browse_edit.setText('')

    def _partlist_changed(self, name, model):
        artia = self.session.ArtiaX
        opl = artia.partlists.get(artia.options_partlist)

        if model is opl:
            self._update_partlist_ui()

    # ++++++++++++++++++++++++++++++++++++++++++++++++++++++++++++++++++++++++++++++
    # Motl Group Functions +++++++++++++++++++++++++++++++++++++++++++++++++++++++++
    #

<<<<<<< HEAD
    # ++++++++++++++++++++++++++++++++++++++++++++++++++++++++++++++++++++++++++++++
    def _radius_changed(self, value):
=======
# ++++++++++++++++++++++++++++++++++++++++++++++++++++++++++++++++++++++++++++++
    def _radius_changed(self, value, log=False):
>>>>>>> bb06c5f5
        artia = self.session.ArtiaX
        pl = artia.partlists.get(artia.options_partlist)
        pl.radius = value

<<<<<<< HEAD
    # ++++++++++++++++++++++++++++++++++++++++++++++++++++++++++++++++++++++++++++++
    def _surface_level_changed(self, value):
=======
        if log:
            from chimerax.core.commands import log_equivalent_command
            log_equivalent_command(self.session, "artiax particles #{} radius {}".format(pl.id_string, value))

# ++++++++++++++++++++++++++++++++++++++++++++++++++++++++++++++++++++++++++++++
    def _surface_level_changed(self, value, log=False):
>>>>>>> bb06c5f5
        artia = self.session.ArtiaX
        pl = artia.partlists.get(artia.options_partlist)
        pl.surface_level = value

<<<<<<< HEAD
    # ++++++++++++++++++++++++++++++++++++++++++++++++++++++++++++++++++++++++++++++
    def _axes_size_changed(self, value):
=======
        if log:
            from chimerax.core.commands import log_equivalent_command
            log_equivalent_command(self.session, "artiax particles #{} surfaceLevel {}".format(pl.id_string, value))

# ++++++++++++++++++++++++++++++++++++++++++++++++++++++++++++++++++++++++++++++
    def _axes_size_changed(self, value, log=False):
>>>>>>> bb06c5f5
        artia = self.session.ArtiaX
        pl = artia.partlists.get(artia.options_partlist)
        pl.axes_size = value

<<<<<<< HEAD
    # ++++++++++++++++++++++++++++++++++++++++++++++++++++++++++++++++++++++++++++++
=======
        if log:
            from chimerax.core.commands import log_equivalent_command
            log_equivalent_command(self.session, "artiax particles #{} axesSize {}".format(pl.id_string, value))

# ++++++++++++++++++++++++++++++++++++++++++++++++++++++++++++++++++++++++++++++
>>>>>>> bb06c5f5
    def _origin_pixelsize_changed(self):
        artia = self.session.ArtiaX
        pl = artia.partlists.get(artia.options_partlist)

        if not is_float(self.pf_edit_ori.text()):
            self.pf_edit_ori.setText(str(pl.origin_pixelsize))
            raise UserError('Please enter a valid number for the pixelsize.')

        value = float(self.pf_edit_ori.text())
        pl.origin_pixelsize = value

    # ++++++++++++++++++++++++++++++++++++++++++++++++++++++++++++++++++++++++++++++
    def _trans_pixelsize_changed(self):
        artia = self.session.ArtiaX
        pl = artia.partlists.get(artia.options_partlist)

        if not is_float(self.pf_edit_tra.text()):
            self.pf_edit_tra.setText(str(pl.translation_pixelsize))
            raise UserError('Please enter a valid number for the pixelsize.')

        value = float(self.pf_edit_tra.text())
        pl.translation_pixelsize = value

    # ++++++++++++++++++++++++++++++++++++++++++++++++++++++++++++++++++++++++++++++
    def _delete_selected(self):
        from numpy import any

        artia = self.session.ArtiaX
        pl = artia.partlists.get(artia.options_partlist)
        mask = pl.selected_particles

        if any(mask):
            ids = pl.particle_ids[mask]
            pl.delete_data(ids)

    # ++++++++++++++++++++++++++++++++++++++++++++++++++++++++++++++++++++++++++++++
    def _reset_selected(self):
        from numpy import any
        artia = self.session.ArtiaX
        pl = artia.partlists.get(artia.options_partlist)
        mask = pl.selected_particles

        if any(mask):
            ids = pl.particle_ids[mask]
            pl.reset_particles(ids)

    # ++++++++++++++++++++++++++++++++++++++++++++++++++++++++++++++++++++++++++++++
    def _reset_all(self):
        artia = self.session.ArtiaX
        pl = artia.partlists.get(artia.options_partlist)
        pl.reset_all_particles()
        self._update_partlist_ui()

    # ++++++++++++++++++++++++++++++++++++++++++++++++++++++++++++++++++++++++++++++

    def _attach_display_model(self, file):
        artia = self.session.ArtiaX
        pl = artia.partlists.get(artia.options_partlist)

        vol = open_map(self.session, file)[0][0]
        self.session.models.add([vol])
        temp_id = vol.id_string
        pl.attach_display_model(vol)

        # Make sure we are on top
        self._update_partlist_ui()
        run(self.session, 'ui tool show "ArtiaX Options"', log=False)

        # Make sure the surfaces are visible
        from chimerax.core.commands import log_equivalent_command
        log_equivalent_command(self.session, 'open {}'.format(file))
        log_equivalent_command(self.session, 'artiax attach #{} toParticleList #{}'.format(temp_id, pl.id_string))
        run(self.session, 'artiax show #{} surfaces'.format(pl.id_string))


    def _enter_display_volume(self):
        file = self.browse_edit.text()

        if len(file) == 0:
            return

        try:
            file = self.browse_edit.text()
            self._attach_display_model(file)
        except Exception:
            self.browse_edit.setText('')

    def _browse_display_volume(self):

        file = self._choose_volume()

        if file is not None and len(file):
            self.browse_edit.setText(file[0])
            self._attach_display_model(file[0])

    def _choose_volume(self):
        if self.volume_open_dialog.exec():
            return self.volume_open_dialog.selectedFiles()

    def _lock_translation(self, state):
        artia = self.session.ArtiaX
        opl = artia.options_partlist
        pl = artia.partlists.get(opl)

        if state:
            run(self.session, 'artiax lock #{} translation'.format(pl.id_string))
        else:
            run(self.session, 'artiax unlock #{} translation'.format(pl.id_string))

    def _lock_rotation(self, state):
        artia = self.session.ArtiaX
        opl = artia.options_partlist
        pl = artia.partlists.get(opl)

        if state:
            run(self.session, 'artiax lock #{} rotation'.format(pl.id_string))
        else:
            run(self.session, 'artiax unlock #{} rotation'.format(pl.id_string))

    def take_snapshot(self, session, flags):
        return
        {
            'version': 1,
            'current text': self.line_edit.text()
        }

    @classmethod
    def restore_snapshot(class_obj, session, data):
        # Instead of using a fixed string when calling the constructor below,
        # we could have save the tool name during take_snapshot()
        # (from self.tool_name, inherited from ToolInstance) and used that saved
        # tool name. There are pros and cons to both approaches.
        inst = class_obj(session, "Tomo Bundle")
        inst.line_edit.setText(data['current text'])
        return inst

    # ==============================================================================
    # Options Menu for Geometric Models ============================================
    # ==============================================================================

    def _build_geomodel_widget(self):
        self.geomodel_area = QScrollArea()
        self.geomodel_area.setVerticalScrollBarPolicy(Qt.ScrollBarAlwaysOn)
        self.geomodel_area.setHorizontalScrollBarPolicy(Qt.ScrollBarAlwaysOff)
        self.geomodel_area.setWidgetResizable(True)
        # Define the overall layout
        geomodel_layout = QVBoxLayout()
        geomodel_layout.setAlignment(Qt.AlignTop)

        # Display current geomodel name
        group_current_geomodel = QGroupBox("Current Geometric Model")
        group_current_geomodel.setSizePolicy(QSizePolicy(QSizePolicy.Minimum,
                                                         QSizePolicy.Maximum))
        group_current_geomodel.setFont(self.font)
        current_geomodel_layout = QHBoxLayout()
        self.current_geomodel_label = QLabel("")
        self.current_geomodel_label.setSizePolicy(QSizePolicy(QSizePolicy.Minimum,
                                                              QSizePolicy.Minimum))
        current_geomodel_layout.addWidget(self.current_geomodel_label)
        group_current_geomodel.setLayout(current_geomodel_layout)

        # Define a group for the visualization sliders
        color_select = QGroupBox("Color Options:")
        color_select.setSizePolicy(QSizePolicy(QSizePolicy.Minimum,
                                               QSizePolicy.Maximum))
        color_select.setFont(self.font)
        color_select.setCheckable(True)

        # Define the color settings
        group_color_layout = QVBoxLayout()

        self.geomodel_color_selection = ColorGeomodelWidget(self.session)
        self.geomodel_color_selection.setSizePolicy(QSizePolicy(QSizePolicy.Minimum,
                                                                QSizePolicy.Maximum))
        group_color_layout.addWidget(self.geomodel_color_selection)
        group_color_layout.addStretch()

        color_select.setLayout(group_color_layout)

        # Define the model specific options
        self.models = {"Sphere": 0, "Line": 1}
        self.model_options = QStackedWidget()
        self.model_options.setSizePolicy(QSizePolicy(QSizePolicy.Minimum,
                                                     QSizePolicy.Maximum))
        sphere_options = QWidget()
        line_options = QWidget()

        self.model_options.addWidget(sphere_options)
        self.model_options.addWidget(line_options)

        geomodel_layout.addWidget(group_current_geomodel)
        geomodel_layout.addWidget(color_select)
        geomodel_layout.addWidget(self.model_options)

        # And finally set the layout of the widget
        geomodel_widget = QWidget()
        geomodel_widget.setContentsMargins(0, 0, 0, 0)
        geomodel_widget.setLayout(geomodel_layout)
        self.geomodel_area.setWidget(geomodel_widget)

    def _update_geomodel_ui(self):
        artia = self.session.ArtiaX
        geomodel = artia.geomodels.get(artia.options_geomodel)

        # Set new list
        self.geomodel_color_selection.set_geomodel(geomodel)
        self.model_options.setCurrentIndex(self.models[self.curr_model])

    def _geomodel_changed(self, name, model):
        artia = self.session.ArtiaX
        opl = artia.geomodels.get(artia.options_geomodel)

        if model is opl:
            self._update_geomodel_ui()<|MERGE_RESOLUTION|>--- conflicted
+++ resolved
@@ -932,56 +932,37 @@
     # Motl Group Functions +++++++++++++++++++++++++++++++++++++++++++++++++++++++++
     #
 
-<<<<<<< HEAD
-    # ++++++++++++++++++++++++++++++++++++++++++++++++++++++++++++++++++++++++++++++
-    def _radius_changed(self, value):
-=======
 # ++++++++++++++++++++++++++++++++++++++++++++++++++++++++++++++++++++++++++++++
     def _radius_changed(self, value, log=False):
->>>>>>> bb06c5f5
         artia = self.session.ArtiaX
         pl = artia.partlists.get(artia.options_partlist)
         pl.radius = value
 
-<<<<<<< HEAD
-    # ++++++++++++++++++++++++++++++++++++++++++++++++++++++++++++++++++++++++++++++
-    def _surface_level_changed(self, value):
-=======
         if log:
             from chimerax.core.commands import log_equivalent_command
             log_equivalent_command(self.session, "artiax particles #{} radius {}".format(pl.id_string, value))
 
 # ++++++++++++++++++++++++++++++++++++++++++++++++++++++++++++++++++++++++++++++
     def _surface_level_changed(self, value, log=False):
->>>>>>> bb06c5f5
         artia = self.session.ArtiaX
         pl = artia.partlists.get(artia.options_partlist)
         pl.surface_level = value
 
-<<<<<<< HEAD
-    # ++++++++++++++++++++++++++++++++++++++++++++++++++++++++++++++++++++++++++++++
-    def _axes_size_changed(self, value):
-=======
         if log:
             from chimerax.core.commands import log_equivalent_command
             log_equivalent_command(self.session, "artiax particles #{} surfaceLevel {}".format(pl.id_string, value))
 
 # ++++++++++++++++++++++++++++++++++++++++++++++++++++++++++++++++++++++++++++++
     def _axes_size_changed(self, value, log=False):
->>>>>>> bb06c5f5
         artia = self.session.ArtiaX
         pl = artia.partlists.get(artia.options_partlist)
         pl.axes_size = value
 
-<<<<<<< HEAD
-    # ++++++++++++++++++++++++++++++++++++++++++++++++++++++++++++++++++++++++++++++
-=======
         if log:
             from chimerax.core.commands import log_equivalent_command
             log_equivalent_command(self.session, "artiax particles #{} axesSize {}".format(pl.id_string, value))
 
 # ++++++++++++++++++++++++++++++++++++++++++++++++++++++++++++++++++++++++++++++
->>>>>>> bb06c5f5
     def _origin_pixelsize_changed(self):
         artia = self.session.ArtiaX
         pl = artia.partlists.get(artia.options_partlist)
