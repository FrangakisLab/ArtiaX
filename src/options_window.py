--- conflicted
+++ resolved
@@ -142,13 +142,10 @@
         artia = self.session.ArtiaX
         artia.triggers.add_handler(OPTIONS_TOMO_CHANGED, self._update_tomo_options)
         artia.triggers.add_handler(OPTIONS_PARTLIST_CHANGED, self._update_partlist_options)
-<<<<<<< HEAD
         artia.triggers.add_handler(OPTIONS_GEOMODEL_CHANGED, self._update_geomodel_options)
-=======
 
     def update_root(self):
         self._connect_triggers()
->>>>>>> bed4b4ef
 
 # ==============================================================================
 # Show selected GUI ============================================================
@@ -950,7 +947,6 @@
         self.vis_widget.setLayout(self.vis_layout)
         self.vis_area.setWidget(self.vis_widget)
 
-<<<<<<< HEAD
     def _build_reorient_widget(self):
         # This widget is the Visualize particle lists tab
         self.reorient_area = QScrollArea()
@@ -1013,9 +1009,6 @@
         self.reorient_widget.setLayout(reorient_layout)
         self.reorient_area.setWidget(self.reorient_widget)
 
-=======
-    @line_profile
->>>>>>> bed4b4ef
     def _update_partlist_ui(self):
         artia = self.session.ArtiaX
         pl = artia.partlists.get(artia.options_partlist)
@@ -1038,11 +1031,11 @@
 
         # Set sliders
         self.radius_widget.value = pl.radius
-        print('pre set')
+        #print('pre set')
         prev = self.axes_size_widget.blockSignals(True)
         self.axes_size_widget.value = pl.axes_size
         self.axes_size_widget.blockSignals(prev)
-        print('post set')
+        #print('post set')
 
         if pl.has_display_model() and pl.display_is_volume():
             self.surface_level_widget.setEnabled(True)
@@ -1096,12 +1089,9 @@
 
 # ++++++++++++++++++++++++++++++++++++++++++++++++++++++++++++++++++++++++++++++
     def _axes_size_changed(self, value, log=False):
-        print('axes size changed {}'.format(value))
         artia = self.session.ArtiaX
         pl = artia.partlists.get(artia.options_partlist)
         pl.axes_size = value
-
-
 
         if log:
             from chimerax.core.commands import log_equivalent_command
