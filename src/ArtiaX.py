--- conflicted
+++ resolved
@@ -185,7 +185,6 @@
         self._options_tomogram = value
         self.triggers.activate_trigger(OPTIONS_TOMO_CHANGED, self._options_tomogram)
 
-<<<<<<< HEAD
 
     @property
     def options_geomodel(self):
@@ -196,8 +195,6 @@
         self._options_geomodel = value
         self.triggers.activate_trigger(OPTIONS_GEOMODEL_CHANGED, self._options_geomodel)
 
-=======
->>>>>>> bb06c5f5
 # ++++++++++++++++++++++++++++++++++++++++++++++++++++++++++++++++++++++++++++++
 # Convenience Methods
 # ++++++++++++++++++++++++++++++++++++++++++++++++++++++++++++++++++++++++++++++
