# vim: set expandtab shiftwidth=4 softtabstop=4:

# ChimeraX
from chimerax.core import errors
from chimerax.core.commands import run
from chimerax.core.models import Model, ADD_MODELS, REMOVE_MODELS, MODEL_DISPLAY_CHANGED
from chimerax.map import Volume, open_map

# This package
from .volume.Tomogram import Tomogram, orthoplane_cmd
from .util import ManagerModel
from .util.colors import add_colors, ARTIAX_COLORS
from .io import open_particle_list, save_particle_list, get_fmt_aliases
from .io.formats import get_formats
from .particle import ParticleList
from .geometricmodel import GeoModel

# Triggers
TOMOGRAM_ADD = 'tomo added'
TOMOGRAM_DEL = 'tomo removed'

PARTICLES_ADD = 'parts added'
PARTICLES_DEL = 'parts removed'

GEOMODEL_ADD = 'geometricmodel added'
GEOMODEL_DEL = 'geometricmodel removed'

OPTIONS_TOMO_CHANGED = 'options tomo changed'
OPTIONS_PARTLIST_CHANGED = 'options partlist changed'
OPTIONS_GEOMODEL_CHANGED = 'options geomodel changed'

SEL_TOMO_CHANGED = 'selected tomo changed'
SEL_PARTLIST_CHANGED = 'selected partlist changed'
SEL_GEOMODEL_CHANGED = 'selected geometricmodel changed'

TOMO_DISPLAY_CHANGED = 'tomo display changed'
PARTLIST_DISPLAY_CHANGED = 'partlist display changed'
GEOMODEL_DISPLAY_CHANGED = 'geomodel display changed'


class ArtiaX(Model):

    DEBUG = False

    def __init__(self, ui):
        super().__init__('ArtiaX', ui.session)

        # GUI
        self.ui = ui

        # Add self to session
        self.session.models.add([self])

        # Set color maps
        add_colors(self.session)
        self.standard_colors = ARTIAX_COLORS

        # Model Managers
<<<<<<< HEAD
        self.tomograms = ManagerModel('Tomograms', self.session)
        self.partlists = ManagerModel('Particle Lists', self.session)
        self.geomodels = ManagerModel('Geometric Models', self.session)

=======
        self._tomograms = ManagerModel('Tomograms', self.session)
        self._partlists = ManagerModel('Particle Lists', self.session)
>>>>>>> bed4b4ef
        self.add([self.tomograms])
        self.add([self.partlists])
        self.add([self.geomodels])

        # Triggers
        # Triggers when new tomo/partlist is added
        self.triggers.add_trigger(TOMOGRAM_ADD)
        self.triggers.add_trigger(TOMOGRAM_DEL)
        self.triggers.add_trigger(PARTICLES_ADD)
        self.triggers.add_trigger(PARTICLES_DEL)

        # Triggers when options window should be displayed (by setting ArtiaX.options_XXX)
        self.triggers.add_trigger(OPTIONS_TOMO_CHANGED)
        self.triggers.add_trigger(OPTIONS_PARTLIST_CHANGED)
        self.triggers.add_trigger(OPTIONS_GEOMODEL_CHANGED)

        # Triggers when particle list selection changes
        self.triggers.add_trigger(SEL_TOMO_CHANGED)
        self.triggers.add_trigger(SEL_PARTLIST_CHANGED)
        self.triggers.add_trigger(SEL_GEOMODEL_CHANGED)

        # Triggers when display of objects changes
        self.triggers.add_trigger(PARTLIST_DISPLAY_CHANGED)
        self.triggers.add_trigger(TOMO_DISPLAY_CHANGED)
        self.triggers.add_trigger(GEOMODEL_DISPLAY_CHANGED)

        # When a particle list is added to the session, move it to the particle list manager
        self._add_model_handler = self.session.triggers.add_handler(ADD_MODELS, self._model_added)
        self._rem_model_handler = self.session.triggers.add_handler(REMOVE_MODELS, self._model_removed)
        self._mdc_handler = self.session.triggers.add_handler(MODEL_DISPLAY_CHANGED, self._model_display_changed)

        self.triggers.add_trigger(GEOMODEL_ADD)
        self.triggers.add_trigger(GEOMODEL_DEL)
        #self.triggers.add_handler(GEOMODEL_ADD, self._geomodel_added)
        #self.triggers.add_handler(GEOMODEL_DEL, self._geomodel_deleted)

        # Graphical preset
        run(self.session, "preset artiax default", log=False)

        # Selection
        #self.selected_tomogram = None
        self._selected_tomogram = None
        self._options_tomogram = None
        self._selected_partlist = None
        self._options_partlist = None
        self._selected_geomodel = None
        self._options_geomodel = None

        # Mouse modes
        from .mouse import (TranslateSelectedParticlesMode,
                            RotateSelectedParticlesMode,
                            TranslatePickedParticleMode,
                            RotatePickedParticleMode,
                            DeletePickedParticleMode,
                            DeleteSelectedParticlesMode,
                            DeletePickedTriangleMode,
                            DeletePickedTetraMode)

        self.translate_selected = TranslateSelectedParticlesMode(self.session)
        self.translate_picked = TranslatePickedParticleMode(self.session)
        self.rotate_selected = RotateSelectedParticlesMode(self.session)
        self.rotate_picked = RotatePickedParticleMode(self.session)
        self.delete_selected = DeleteSelectedParticlesMode(self.session)
        self.delete_picked = DeletePickedParticleMode(self.session)
        self.delete_picked_triangle = DeletePickedTriangleMode(self.session)
        self.delete_picked_tetra = DeletePickedTetraMode(self.session)
        self.session.ui.mouse_modes.add_mode(self.translate_selected)
        self.session.ui.mouse_modes.add_mode(self.rotate_selected)
        self.session.ui.mouse_modes.add_mode(self.translate_picked)
        self.session.ui.mouse_modes.add_mode(self.rotate_picked)
        self.session.ui.mouse_modes.add_mode(self.delete_selected)
        self.session.ui.mouse_modes.add_mode(self.delete_picked)
        self.session.ui.mouse_modes.add_mode(self.delete_picked_triangle)
        self.session.ui.mouse_modes.add_mode(self.delete_picked_tetra)

    @property
    def tomograms(self):
        # Deleted
        if self._tomograms.deleted:
            self._tomograms = ManagerModel('Tomograms', self.session)
            self.add([self._tomograms])

        return self._tomograms

    @property
    def partlists(self):
        # Deleted
        if self._partlists.deleted:
            self._partlists = ManagerModel('Particle Lists', self.session)
            self.add([self._partlists])

        return self._partlists

    @property
    def selected_tomogram(self):
        return self._selected_tomogram

    @selected_tomogram.setter
    def selected_tomogram(self, value):
        self._selected_tomogram = value
        self.triggers.activate_trigger(SEL_TOMO_CHANGED, self._selected_tomogram)

    @property
    def selected_partlist(self):
        return self._selected_partlist

    @selected_partlist.setter
    def selected_partlist(self, value):
        self._selected_partlist = value
        self.triggers.activate_trigger(SEL_PARTLIST_CHANGED, self._selected_partlist)

        if value is not None:
            self.partlists.get(value).store_marker_information()

    @property
    def selected_geomodel(self):
        return self._selected_geomodel

    @selected_geomodel.setter
    def selected_geomodel(self, value):
        self._selected_geomodel = value
        self.triggers.activate_trigger(SEL_GEOMODEL_CHANGED, self._selected_geomodel)

    @property
    def options_partlist(self):
        return self._options_partlist

    @options_partlist.setter
    def options_partlist(self, value):
        self._options_partlist = value
        self.triggers.activate_trigger(OPTIONS_PARTLIST_CHANGED, self._options_partlist)

    @property
    def options_tomogram(self):
        return self._options_tomogram

    @options_tomogram.setter
    def options_tomogram(self, value):
        self._options_tomogram = value
        self.triggers.activate_trigger(OPTIONS_TOMO_CHANGED, self._options_tomogram)


    @property
    def options_geomodel(self):
        return self._options_geomodel

    @options_geomodel.setter
    def options_geomodel(self, value):
        self._options_geomodel = value
        self.triggers.activate_trigger(OPTIONS_GEOMODEL_CHANGED, self._options_geomodel)

# ++++++++++++++++++++++++++++++++++++++++++++++++++++++++++++++++++++++++++++++
# Convenience Methods
# ++++++++++++++++++++++++++++++++++++++++++++++++++++++++++++++++++++++++++++++

    def get_tomograms(self):
        """Return list of all tomogram models."""
        return self.tomograms.child_models()

    def get_tomogram(self, identifier):
        """Return one tomogram model at idx.

         Parameters
        ----------
        identifier : int, model id tuple
        """
        return self.tomograms.get(identifier)

    def get_particlelists(self):
        """Return list of all particlelist models."""
        return self.partlists.child_models()

    def get_particlelist(self, identifier):
        """Return one particlelist model at idx.

         Parameters
        ----------
        identifier : int
        """
        return self.partlists.get(identifier)

    def get_geomodel(self):
        """Return list of all geometric models."""
        return self.geomodels.child_models()

    def get_geomodel(self, identifier):
        """Return one geometric model at idx.

         Parameters
        ----------
        identifier : int, model id tuple
        """
        return self.geomodels.get(identifier)

    def add_tomogram(self, model):
        """Add a tomogram model."""
        self.tomograms.add([model])
        self.triggers.activate_trigger(TOMOGRAM_ADD, model)
        self.selected_tomogram = model.id
        self.options_tomogram = model.id

    def add_particlelist(self, model):
        """Add a particle list model."""
        self.partlists.add([model])
        self.triggers.activate_trigger(PARTICLES_ADD, model)
        self.selected_partlist = model.id
        self.options_partlist = model.id

    def add_geomodel(self, model):
        """Add a geometric model."""
        self.geomodels.add([model])
        self.triggers.activate_trigger(GEOMODEL_ADD, model)
        self.selected_geomodel = model.id
        self.options_geomodel = model.id

    @property
    def tomo_count(self):
        return self.tomograms.count

    @property
    def partlist_count(self):
        return self.partlists.count

<<<<<<< HEAD
    @property
    def geomodel_count(self):
        return self.geomodels.count
=======
    def delete(self):
        """
        Delete children gracefully.
        """

        # First delete all volumes/partlists
        for model in self.tomograms.child_models():
            model.delete()
        for model in self.partlists.child_models():
            model.delete()

        self._selected_tomogram = None
        self._options_tomogram = None
        self._selected_partlist = None
        self._options_partlist = None

        self.triggers.activate_trigger(TOMOGRAM_DEL, '')
        self.triggers.activate_trigger(PARTICLES_DEL, '')

        # Now manager models
        self.tomograms.delete()
        self.partlists.delete()

        # Disconnect triggers.
        self.session.triggers.remove_handler(self._add_model_handler)
        self.session.triggers.remove_handler(self._rem_model_handler)
        self.session.triggers.remove_handler(self._mdc_handler)

        # Delete own triggers
        triggers = list(self.triggers.trigger_names())
        for t in triggers:
            if t != 'deleted':
                self.triggers.delete_trigger(t)

        # Delete self from session
        delattr(self.session, 'ArtiaX')

        Model.delete(self)
>>>>>>> bed4b4ef

# ++++++++++++++++++++++++++++++++++++++++++++++++++++++++++++++++++++++++++++++
# I/O
# ++++++++++++++++++++++++++++++++++++++++++++++++++++++++++++++++++++++++++++++

    def open_tomogram(self, path):
        """Load a tomogram from file."""
        volume = open_map(self.session, path)[0][0]
        tomo = Tomogram.from_volume(self.session, volume)
        self.add_tomogram(tomo)

        # TODO: Do this in pure python?
        run(self.session, "volume #{} capFaces false".format(tomo.id_string), log=False)
        #run(self.session, orthoplane_cmd(tomo, 'xy'))
        run(self.session, 'artiax tomo #{} sliceDirection 0,0,1'.format(tomo.id_string))
        run(self.session, 'artiax view xy')

    def import_tomogram(self, model):
        """Import a tomogram from ChimeraX."""
        if not isinstance(model, Volume):
            raise errors.UserError("Cannot import data of type {} to ArtiaX as a tomogram.".format(type(model)))

        tomo = Tomogram.from_volume(self.session, model)
        self.add_tomogram(tomo)

        # TODO: Do this in pure python?
        run(self.session, "volume #{} capFaces false".format(tomo.id_string), log=False)
        #run(self.session, orthoplane_cmd(tomo, 'xy'))
        run(self.session, 'artiax tomo #{} sliceDirection 0,0,1'.format(tomo.id_string))
        run(self.session, 'artiax view xy')

    def close_tomogram(self, identifier):
        """Close a tomogram by ArtiaX identifier."""
        id = self.tomograms.get(identifier).id

        if id == self.selected_tomogram:
            self.selected_tomogram = None

        if id == self.options_tomogram:
            self.options_tomogram = None

        self.tomograms.get(identifier).delete()
        self.triggers.activate_trigger(TOMOGRAM_DEL, '')

    def open_partlist(self, path, format):
        partlist = open_particle_list(self.session, [], path, format)[0][0]
        self.add_particlelist(partlist)

    def create_partlist(self, pixelsize=1, format_name="Artiatomi Motivelist", name="particles"):
        partlist = None
        formats = get_formats(self.session)
        if format_name in formats:
            name = "particles"
            data = formats[format_name].particle_data(self.session, file_name=None, oripix=1, trapix=1)
            partlist = ParticleList(name, self.session, data)

        if partlist is not None:
            self.add_particlelist(partlist)

    def close_partlist(self, identifier):
        cid = self.partlists.get(identifier).id
        if cid == self.selected_partlist:
            self.selected_partlist = None

        if cid == self.options_partlist:
            self.options_partlist = None

        self.partlists.get(identifier).delete()
        self.triggers.activate_trigger(PARTICLES_DEL, '')

    def save_partlist(self, identifier, file_name, format_name):
        partlist = self.partlists.get(identifier)
        save_particle_list(self.session, file_name, partlist, format_name=format_name)

    def close_geomodel(self, identifier):
        """Close a geometric model by ArtiaX identifier."""
        cid = self.geomodels.get(identifier).id

        if cid == self.selected_geomodel:
            self.selected_geomodel = None

        if cid == self.options_geomodel:
            self.options_geomodel = None

        self.geomodels.get(identifier).delete()
        self.triggers.activate_trigger(GEOMODEL_DEL, '')

    def attach_display_model(self, identifier, model):
        self.partlists.get(identifier).attach_display_model(model)

    def show_tomogram(self, identifier):
        run(self.session, 'show #!{} models'.format(self.tomograms.get(identifier).id_string))

    def hide_tomogram(self, identifier):
        run(self.session, 'hide #!{} models'.format(self.tomograms.get(identifier).id_string))

    def show_partlist(self, identifier):
        run(self.session, 'show #!{} models'.format(self.partlists.get(identifier).id_string))

    def hide_partlist(self, identifier):
        run(self.session, 'hide #!{} models'.format(self.partlists.get(identifier).id_string))

    def show_geomodel(self, identifier):
        run(self.session, 'show #!{} models'.format(self.geomodels.get(identifier).id_string))

    def hide_geomodel(self, identifier):
        run(self.session, 'hide #!{} models'.format(self.geomodels.get(identifier).id_string))

    def show_particles(self, identifier, attributes, minima, maxima):
        id = self.partlists.get(identifier).id
        from .util.select import display_cmd
        display_cmd(self.session, id, attributes, minima, maxima)

    def select_particles(self, identifier, attributes, minima, maxima):
        id = self.partlists.get(identifier).id
        from .util.select import selection_cmd
        selection_cmd(self.session, id, attributes, minima, maxima)

    def color_particles(self, identifier, color, log=False):
        id = self.partlists.get(identifier).id
        from .util.select import color_cmd
        color_cmd(self.session, id, color, log=log)

    def color_particles_byattribute(self, identifier, palette, attribute, minimum, maximum, transparency, log=False):
        id = self.partlists.get(identifier).id
        from .util.select import colormap_cmd
        colormap_cmd(self.session, id, palette, attribute, minimum, maximum, transparency, log=log)

    def color_geomodel(self, identifier, color, log=False):
        geomodel = self.geomodels.get(identifier)
        geomodel.color = color
        if log:
            from chimerax.core.commands import log_equivalent_command
            from chimerax.core.colors import Color
            c = Color(color)
            color = c.rgba * 100
            log_equivalent_command(self.session, "artiax geomodel color #{}.{}.{} {},{},{},{}".format(*geomodel.id,
                                                                                            round(color[0]),
                                                                                            round(color[1]),
                                                                                            round(color[2]),
                                                                                            round(color[3])))


# ++++++++++++++++++++++++++++++++++++++++++++++++++++++++++++++++++++++++++++++
# Callbacks
# ++++++++++++++++++++++++++++++++++++++++++++++++++++++++++++++++++++++++++++++

    # Callback for trigger ADD_MODELS
    def _model_added(self, name, data):
        """
        Checks if a model that was added to the session is a ParticleList and adds it to ArtiaX.

        Needed to handle lists being opened with the built-in open command.

        Parameters
        ----------
        name: str
            The trigger name.
        data: list of chimerax.core.models.Model
            The models being added.
        """
        for m in data:
            if isinstance(m, ParticleList) and not (m in self.partlists.child_models()):
                self.add_particlelist(m)
            if isinstance(m, GeoModel) and not (m in self.geomodels.child_models()):
                self.add_geomodel(m)

    # Callback for trigger REMOVE_MODELS
    def _model_removed(self, name, data):
        """
        Checks if a model that was deleted from the session was a Tomogram or ParticleList and removes it from ArtiaX.

        Needed to handle models being closed with the built-in tools

        Parameters
        ----------
        name: str
            The trigger name.
        data: list of chimerax.core.models.Model
            The models that were closed.
        """
        for m in data:
            if isinstance(m, ParticleList):
                # Since ID is unknown at this point, we need to cancel any selection
                self.selected_partlist = None
                self.options_partlist = None
                self.triggers.activate_trigger(PARTICLES_DEL, '')
            elif isinstance(m, Tomogram):
                # Since ID is unknown at this point, we need to cancel any selection
                self.selected_tomogram = None
                self.options_tomogram = None
                self.triggers.activate_trigger(TOMOGRAM_DEL, '')
            elif isinstance(m, GeoModel):
                # Since ID is unknown at this point, we need to cancel any selection
                self.selected_geomodel = None
                self.options_geomodel = None
                self.triggers.activate_trigger(GEOMODEL_DEL, '')

    # Callback for trigger MODEL_DISPLAY_CHANGED
    def _model_display_changed(self, name, data):
        if isinstance(data, ParticleList):
            self.triggers.activate_trigger(PARTLIST_DISPLAY_CHANGED, data)
        elif isinstance(data, Tomogram):
            self.triggers.activate_trigger(TOMO_DISPLAY_CHANGED, data)
        elif isinstance(data, GeoModel):
            self.triggers.activate_trigger(GEOMODEL_DISPLAY_CHANGED, data)
<|MERGE_RESOLUTION|>--- conflicted
+++ resolved
@@ -56,15 +56,10 @@
         self.standard_colors = ARTIAX_COLORS
 
         # Model Managers
-<<<<<<< HEAD
-        self.tomograms = ManagerModel('Tomograms', self.session)
-        self.partlists = ManagerModel('Particle Lists', self.session)
-        self.geomodels = ManagerModel('Geometric Models', self.session)
-
-=======
         self._tomograms = ManagerModel('Tomograms', self.session)
         self._partlists = ManagerModel('Particle Lists', self.session)
->>>>>>> bed4b4ef
+        self._geomodels = ManagerModel('Geometric Models', self.session)
+
         self.add([self.tomograms])
         self.add([self.partlists])
         self.add([self.geomodels])
@@ -159,6 +154,15 @@
         return self._partlists
 
     @property
+    def geomodels(self):
+        # Deleted
+        if self._geomodels.deleted:
+            self._geomodels = ManagerModel('Geometric Models', self.session)
+            self.add([self._geomodels])
+
+        return self._geomodels
+
+    @property
     def selected_tomogram(self):
         return self._selected_tomogram
 
@@ -288,11 +292,10 @@
     def partlist_count(self):
         return self.partlists.count
 
-<<<<<<< HEAD
     @property
     def geomodel_count(self):
         return self.geomodels.count
-=======
+
     def delete(self):
         """
         Delete children gracefully.
@@ -303,18 +306,24 @@
             model.delete()
         for model in self.partlists.child_models():
             model.delete()
+        for model in self.geomodels.child_models():
+            model.delete()
 
         self._selected_tomogram = None
         self._options_tomogram = None
         self._selected_partlist = None
         self._options_partlist = None
+        self._selected_geomodel = None
+        self._options_geomodel = None
 
         self.triggers.activate_trigger(TOMOGRAM_DEL, '')
         self.triggers.activate_trigger(PARTICLES_DEL, '')
+        self.triggers.activate_trigger(GEOMODEL_DEL, '')
 
         # Now manager models
         self.tomograms.delete()
         self.partlists.delete()
+        self.geomodels.delete()
 
         # Disconnect triggers.
         self.session.triggers.remove_handler(self._add_model_handler)
@@ -331,7 +340,6 @@
         delattr(self.session, 'ArtiaX')
 
         Model.delete(self)
->>>>>>> bed4b4ef
 
 # ++++++++++++++++++++++++++++++++++++++++++++++++++++++++++++++++++++++++++++++
 # I/O
