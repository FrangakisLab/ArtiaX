--- conflicted
+++ resolved
@@ -21,16 +21,14 @@
 PARTICLES_ADD = 'parts added'
 PARTICLES_DEL = 'parts removed'
 
-<<<<<<< HEAD
 GEOMODEL_ADD = 'geomodel added'
 GEOMODEL_DEL = 'geomodel removed'
-=======
+
 OPTIONS_TOMO_CHANGED = 'options tomo changed'
 OPTIONS_PARTLIST_CHANGED = 'options partlist changed'
 
 SEL_TOMO_CHANGED = 'selected tomo changed'
 SEL_PARTLIST_CHANGED = 'selected partlist changed'
->>>>>>> 87cec051
 
 
 def print_trigger(trigger, trigger_data):
@@ -65,13 +63,10 @@
 
         self.add([self.tomograms])
         self.add([self.partlists])
-<<<<<<< HEAD
         self.add([self.geomodels])
 
         #self.session.models.add([self.tomograms], parent=self)
         #self.session.models.add([self.partlists], parent=self)
-=======
->>>>>>> 87cec051
 
         # Triggers
         self.triggers.add_trigger(TOMOGRAM_ADD)
