--- conflicted
+++ resolved
@@ -549,10 +549,8 @@
             self.triggers.activate_trigger(PARTLIST_DISPLAY_CHANGED, data)
         elif isinstance(data, Tomogram):
             self.triggers.activate_trigger(TOMO_DISPLAY_CHANGED, data)
-<<<<<<< HEAD
         elif isinstance(data, GeoModel):
             self.triggers.activate_trigger(GEOMODEL_DISPLAY_CHANGED, data)
-=======
 
 # ++++++++++++++++++++++++++++++++++++++++++++++++++++++++++++++++++++++++++++++
 # Save/Load
@@ -572,4 +570,3 @@
         get_singleton(session)
 
         return session.ArtiaX
->>>>>>> ad73cae4
