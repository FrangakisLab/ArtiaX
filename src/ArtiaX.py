# vim: set expandtab shiftwidth=4 softtabstop=4:

# ChimeraX
from chimerax.core import errors
from chimerax.core.commands import run
from chimerax.core.models import Model, ADD_MODELS, REMOVE_MODELS, MODEL_DISPLAY_CHANGED
from chimerax.map import Volume, open_map
from pprint import pprint

# This package
from .volume.Tomogram import Tomogram, orthoplane_cmd
from .util import ManagerModel
from .util.colors import add_colors, ARTIAX_COLORS
from .io import ArtiatomiParticleData, open_particle_list, save_particle_list, get_fmt_aliases
from .particle import ParticleList

# Triggers
TOMOGRAM_ADD = 'tomo added'
TOMOGRAM_DEL = 'tomo removed'

PARTICLES_ADD = 'parts added'
PARTICLES_DEL = 'parts removed'

GEOMODEL_ADD = 'geometricmodel added'
GEOMODEL_DEL = 'geometricmodel removed'

OPTIONS_TOMO_CHANGED = 'options tomo changed'
OPTIONS_PARTLIST_CHANGED = 'options partlist changed'
OPTIONS_GEOMODEL_CHANGED = 'options geometricmodel changed'

SEL_TOMO_CHANGED = 'selected tomo changed'
SEL_PARTLIST_CHANGED = 'selected partlist changed'
SEL_GEOMODEL_CHANGED = 'selected geometricmodel changed'

TOMO_DISPLAY_CHANGED = 'tomo display changed'
PARTLIST_DISPLAY_CHANGED = 'partlist display changed'

def print_trigger(trigger, trigger_data):
    print(trigger)
    print(trigger_data)
    print(type(trigger_data))
    pprint(vars(trigger_data))
    print(trigger_data.drawing)


class ArtiaX(Model):

    DEBUG = False

    def __init__(self, ui):
        super().__init__('ArtiaX', ui.session)

        # GUI
        self.ui = ui

        # Add self to session
        self.session.models.add([self])

        # Set color maps
        add_colors(self.session)
        self.standard_colors = ARTIAX_COLORS

        # Model Managers
        self.tomograms = ManagerModel('Tomograms', self.session)
        self.partlists = ManagerModel('Particle Lists', self.session)
        self.geomodels = ManagerModel('Geometric Models', self.session)

        self.add([self.tomograms])
        self.add([self.partlists])
        self.add([self.geomodels])

        #self.session.models.add([self.tomograms], parent=self)
        #self.session.models.add([self.partlists], parent=self)

        # Triggers
        # Triggers when new tomo/partlist is added
        self.triggers.add_trigger(TOMOGRAM_ADD)
        self.triggers.add_trigger(TOMOGRAM_DEL)
        self.triggers.add_trigger(PARTICLES_ADD)
        self.triggers.add_trigger(PARTICLES_DEL)

        # Triggers when options window should be displayed (by setting ArtiaX.options_XXX)
        self.triggers.add_trigger(OPTIONS_TOMO_CHANGED)
        self.triggers.add_trigger(OPTIONS_PARTLIST_CHANGED)
<<<<<<< HEAD
        self.triggers.add_trigger(OPTIONS_GEOMODEL_CHANGED)
=======

        # Triggers when particle list selection changes
>>>>>>> f8db638a
        self.triggers.add_trigger(SEL_TOMO_CHANGED)
        self.triggers.add_trigger(SEL_PARTLIST_CHANGED)
        self.triggers.add_trigger(SEL_GEOMODEL_CHANGED)

        # Triggers when display of objects changes
        self.triggers.add_trigger(PARTLIST_DISPLAY_CHANGED)
        self.triggers.add_trigger(TOMO_DISPLAY_CHANGED)

        # When a particle list is added to the session, move it to the particle list manager
        self.session.triggers.add_handler(ADD_MODELS, self._model_added)
        self.session.triggers.add_handler(REMOVE_MODELS, self._model_removed)
        self.session.triggers.add_handler(MODEL_DISPLAY_CHANGED, self._model_display_changed)

        self.triggers.add_trigger(GEOMODEL_ADD)
        self.triggers.add_trigger(GEOMODEL_DEL)
        #self.triggers.add_handler(GEOMODEL_ADD, self._geomodel_added)
        #self.triggers.add_handler(GEOMODEL_DEL, self._geomodel_deleted)

        # Graphical preset
        run(self.session, "preset artiax default")

        # Selection
        #self.selected_tomogram = None
        self._selected_tomogram = None
        self._options_tomogram = None
        self._selected_partlist = None
        self._options_partlist = None
        self._selected_geomodel = None
        self._options_geomodel = None

        # Mouse modes
        from .mouse import (TranslateSelectedParticlesMode,
                            RotateSelectedParticlesMode,
                            TranslatePickedParticleMode,
                            RotatePickedParticleMode,
                            DeletePickedParticleMode,
                            DeleteSelectedParticlesMode)

        self.translate_selected = TranslateSelectedParticlesMode(self.session)
        self.translate_picked = TranslatePickedParticleMode(self.session)
        self.rotate_selected = RotateSelectedParticlesMode(self.session)
        self.rotate_picked = RotatePickedParticleMode(self.session)
        self.delete_selected = DeleteSelectedParticlesMode(self.session)
        self.delete_picked = DeletePickedParticleMode(self.session)
        self.session.ui.mouse_modes.add_mode(self.translate_selected)
        self.session.ui.mouse_modes.add_mode(self.rotate_selected)
        self.session.ui.mouse_modes.add_mode(self.translate_picked)
        self.session.ui.mouse_modes.add_mode(self.rotate_picked)
        self.session.ui.mouse_modes.add_mode(self.delete_selected)
        self.session.ui.mouse_modes.add_mode(self.delete_picked)
        #TODO: Add a bunch of commands here

    def redraw_needed(self, **kw):
        if self.DEBUG:
            print('redraw!')
            print(kw)
        super().redraw_needed(**kw)

    @property
    def selected_tomogram(self):
        return self._selected_tomogram

    @selected_tomogram.setter
    def selected_tomogram(self, value):
        self._selected_tomogram = value
        self.triggers.activate_trigger(SEL_TOMO_CHANGED, self._selected_tomogram)

    @property
    def selected_partlist(self):
        return self._selected_partlist

    @selected_partlist.setter
    def selected_partlist(self, value):
        self._selected_partlist = value
        self.triggers.activate_trigger(SEL_PARTLIST_CHANGED, self._selected_partlist)

        if value is not None:
            self.partlists.get(value).store_marker_information()

    @property
    def options_partlist(self):
        return self._options_partlist

    @options_partlist.setter
    def options_partlist(self, value):
        self._options_partlist = value
        self.triggers.activate_trigger(OPTIONS_PARTLIST_CHANGED, self._options_partlist)

        if value is None:
            self.ui.ow.motl_widget.setEnabled(False)

    @property
    def options_tomogram(self):
        return self._options_tomogram

    @options_tomogram.setter
    def options_tomogram(self, value):
        self._options_tomogram = value
        self.triggers.activate_trigger(OPTIONS_TOMO_CHANGED, self._options_tomogram)

        if value is None:
            self.ui.ow.tomo_widget.setEnabled(False)

# ++++++++++++++++++++++++++++++++++++++++++++++++++++++++++++++++++++++++++++++
# Convenience Methods
# ++++++++++++++++++++++++++++++++++++++++++++++++++++++++++++++++++++++++++++++

    def get_tomograms(self):
        """Return list of all tomogram models."""
        return self.tomograms.child_models()

    def get_tomogram(self, identifier):
        """Return one tomogram model at idx.

         Parameters
        ----------
        identifier : int, model id tuple
        """
        return self.tomograms.get(identifier)

    def get_particlelists(self):
        """Return list of all particlelist models."""
        return self.partlists.child_models()

    def get_particlelist(self, identifier):
        """Return one particlelist model at idx.

         Parameters
        ----------
        identifier : int
        """
        return self.partlists.get(identifier)

    def add_tomogram(self, model):
        """Add a tomogram model."""
        self.tomograms.add([model])
        self.triggers.activate_trigger(TOMOGRAM_ADD, model)
        self.selected_tomogram = model.id
        self.options_tomogram = model.id

    def add_particlelist(self, model):
        """Add a particle list model."""
        self.partlists.add([model])
        self.triggers.activate_trigger(PARTICLES_ADD, model)
        self.selected_partlist = model.id
        self.options_partlist = model.id

    @property
    def tomo_count(self):
        return self.tomograms.count

    @property
    def partlist_count(self):
        return self.partlists.count

# ++++++++++++++++++++++++++++++++++++++++++++++++++++++++++++++++++++++++++++++
# I/O
# ++++++++++++++++++++++++++++++++++++++++++++++++++++++++++++++++++++++++++++++

    def open_tomogram(self, path):
        """Load a tomogram from file."""
        volume = open_map(self.session, path)[0][0]
        tomo = Tomogram.from_volume(self.session, volume)
        self.add_tomogram(tomo)

        # TODO: Do this in pure python?
        run(self.session, "volume #{} capFaces false".format(tomo.id_string), log=False)
        run(self.session, orthoplane_cmd(tomo, 'xy'))
        run(self.session, 'artiax view xy')

    def import_tomogram(self, model):
        """Import a tomogram from ChimeraX."""
        if not isinstance(model, Volume):
            raise errors.UserError("Cannot import data of type {} to ArtiaX as a tomogram.".format(type(model)))

        tomo = Tomogram.from_volume(self.session, model)
        self.add_tomogram(tomo)

        # TODO: Do this in pure python?
        run(self.session, "volume #{} capFaces false".format(tomo.id_string), log=False)
        run(self.session, orthoplane_cmd(tomo, 'xy'))
        run(self.session, 'artiax view xy')

    def close_tomogram(self, identifier):
        """Close a tomogram by ArtiaX identifier."""
        id = self.tomograms.get(identifier).id

        if id == self.selected_tomogram:
            self.selected_tomogram = None

        if id == self.options_tomogram:
            self.options_tomogram = None

        self.tomograms.get(identifier).delete()
        self.triggers.activate_trigger(TOMOGRAM_DEL, '')

    def open_partlist(self, path, format):
        partlist = open_particle_list(self.session, [], path, format)[0][0]
        self.add_particlelist(partlist)

    def create_partlist(self, pixelsize=1, format_name="Artiatomi Motivelist"):
        partlist = None
        if format_name in get_fmt_aliases(self.session, "Artiatomi Motivelist"):
            name = "particles"
            data = ArtiatomiParticleData(self.session, file_name=None, oripix=1, trapix=1)
            partlist = ParticleList(name, self.session, data)

        if partlist is not None:
            self.add_particlelist(partlist)

    def close_partlist(self, identifier):
        cid = self.partlists.get(identifier).id
        if cid == self.selected_partlist:
            self.selected_partlist = None

        if cid == self.options_partlist:
            self.options_partlist = None

        self.partlists.get(identifier).delete()
        self.triggers.activate_trigger(PARTICLES_DEL, '')

    def save_partlist(self, identifier, file_name, format_name):
        partlist = self.partlists.get(identifier)
        save_particle_list(self.session, file_name, partlist, format_name=format_name)

    def attach_display_model(self, identifier, model):
        self.partlists.get(identifier).attach_display_model(model)

    def show_tomogram(self, identifier):
        run(self.session, 'show #!{} models'.format(self.tomograms.get(identifier).id_string))

    def hide_tomogram(self, identifier):
        run(self.session, 'hide #!{} models'.format(self.tomograms.get(identifier).id_string))

    def show_partlist(self, identifier):
        run(self.session, 'show #!{} models'.format(self.partlists.get(identifier).id_string))

    def hide_partlist(self, identifier):
        run(self.session, 'hide #!{} models'.format(self.partlists.get(identifier).id_string))

    def show_particles(self, identifier, attributes, minima, maxima):
        id = self.partlists.get(identifier).id
        from .util.select import display_cmd
        display_cmd(self.session, id, attributes, minima, maxima)

    def select_particles(self, identifier, attributes, minima, maxima):
        id = self.partlists.get(identifier).id
        from .util.select import selection_cmd
        selection_cmd(self.session, id, attributes, minima, maxima)

    def color_particles(self, identifier, color):
        id = self.partlists.get(identifier).id
        from .util.select import color_cmd
        color_cmd(self.session, id, color)

    def color_particles_byattribute(self, identifier, palette, attribute, minimum, maximum):
        id = self.partlists.get(identifier).id
        from .util.select import colormap_cmd
        colormap_cmd(self.session, id, palette, attribute, minimum, maximum)
# ++++++++++++++++++++++++++++++++++++++++++++++++++++++++++++++++++++++++++++++
# Callbacks
# ++++++++++++++++++++++++++++++++++++++++++++++++++++++++++++++++++++++++++++++

    # Callback for trigger ADD_MODELS
    def _model_added(self, name, data):
        """
        Checks if a model that was added to the session is a ParticleList and adds it to ArtiaX.

        Needed to handle lists being opened with the built-in open command.

        Parameters
        ----------
        name: str
            The trigger name.
        data: list of chimerax.core.models.Model
            The models being added.
        """
        for m in data:
            if isinstance(m, ParticleList) and not (m in self.partlists.child_models()):
                self.add_particlelist(m)

    # Callback for trigger REMOVE_MODELS
    def _model_removed(self, name, data):
        """
        Checks if a model that was deleted from the session was a Tomogram or ParticleList and removes it from ArtiaX.

        Needed to handle models being closed with the built-in tools

        Parameters
        ----------
        name: str
            The trigger name.
        data: list of chimerax.core.models.Model
            The models that were closed.
        """
        for m in data:
            if isinstance(m, ParticleList):
                # Since ID is unknown at this point, we need to cancel any selection
                self.selected_partlist = None
                self.options_partlist = None
                self.triggers.activate_trigger(PARTICLES_DEL, '')
            elif isinstance(m, Tomogram):
                # Since ID is unknown at this point, we need to cancel any selection
                self.selected_tomogram = None
                self.options_tomogram = None
                self.triggers.activate_trigger(TOMOGRAM_DEL, '')

    # Callback for trigger MODEL_DISPLAY_CHANGED
    def _model_display_changed(self, name, data):


        if isinstance(data, ParticleList):
            self.triggers.activate_trigger(PARTLIST_DISPLAY_CHANGED, data)
        elif isinstance(data, Tomogram):
            self.triggers.activate_trigger(TOMO_DISPLAY_CHANGED, data)
<|MERGE_RESOLUTION|>--- conflicted
+++ resolved
@@ -82,12 +82,9 @@
         # Triggers when options window should be displayed (by setting ArtiaX.options_XXX)
         self.triggers.add_trigger(OPTIONS_TOMO_CHANGED)
         self.triggers.add_trigger(OPTIONS_PARTLIST_CHANGED)
-<<<<<<< HEAD
+
+        # Triggers when particle list selection changes
         self.triggers.add_trigger(OPTIONS_GEOMODEL_CHANGED)
-=======
-
-        # Triggers when particle list selection changes
->>>>>>> f8db638a
         self.triggers.add_trigger(SEL_TOMO_CHANGED)
         self.triggers.add_trigger(SEL_PARTLIST_CHANGED)
         self.triggers.add_trigger(SEL_GEOMODEL_CHANGED)
@@ -138,7 +135,6 @@
         self.session.ui.mouse_modes.add_mode(self.rotate_picked)
         self.session.ui.mouse_modes.add_mode(self.delete_selected)
         self.session.ui.mouse_modes.add_mode(self.delete_picked)
-        #TODO: Add a bunch of commands here
 
     def redraw_needed(self, **kw):
         if self.DEBUG:
