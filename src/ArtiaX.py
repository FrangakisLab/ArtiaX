--- conflicted
+++ resolved
@@ -71,9 +71,6 @@
         self.add([self.tomograms])
         self.add([self.partlists])
         self.add([self.geomodels])
-
-        #self.session.models.add([self.tomograms], parent=self)
-        #self.session.models.add([self.partlists], parent=self)
 
         # Triggers
         # Triggers when new tomo/partlist is added
@@ -411,15 +408,11 @@
     def color_particles_byattribute(self, identifier, palette, attribute, minimum, maximum, transparency):
         id = self.partlists.get(identifier).id
         from .util.select import colormap_cmd
-<<<<<<< HEAD
-        colormap_cmd(self.session, id, palette, attribute, minimum, maximum)
+        colormap_cmd(self.session, id, palette, attribute, minimum, maximum, transparency)
 
     def color_geomodel(self, identifier, color):
         self.geomodels.get(identifier).color = color
 
-=======
-        colormap_cmd(self.session, id, palette, attribute, minimum, maximum, transparency)
->>>>>>> eea8ed25
 # ++++++++++++++++++++++++++++++++++++++++++++++++++++++++++++++++++++++++++++++
 # Callbacks
 # ++++++++++++++++++++++++++++++++++++++++++++++++++++++++++++++++++++++++++++++
